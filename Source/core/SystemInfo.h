 /*
 * If not stated otherwise in this file or this component's LICENSE file the
 * following copyright and licenses apply:
 *
 * Copyright 2020 RDK Management
 *
 * Licensed under the Apache License, Version 2.0 (the "License");
 * you may not use this file except in compliance with the License.
 * You may obtain a copy of the License at
 *
 * http://www.apache.org/licenses/LICENSE-2.0
 *
 * Unless required by applicable law or agreed to in writing, software
 * distributed under the License is distributed on an "AS IS" BASIS,
 * WITHOUT WARRANTIES OR CONDITIONS OF ANY KIND, either express or implied.
 * See the License for the specific language governing permissions and
 * limitations under the License.
 */
 
#ifndef __SYSTEMINFO_H
#define __SYSTEMINFO_H

#include "Module.h"
#include "Portability.h"
#include "Time.h"

#include <sstream>

#ifdef __LINUX__
#include <time.h>
#endif

namespace WPEFramework {
namespace Core {
    namespace System {

        extern "C" const char* MODULE_NAME;
        extern "C" EXTERNAL uint32_t Reboot();
    }

    class EXTERNAL SystemInfo {
    private:
        SystemInfo(const SystemInfo&) = delete;
        SystemInfo& operator=(const SystemInfo&) = delete;
        SystemInfo();

        static const uint32_t RefreshInterval = 1;

    public:
        string Id(const uint8_t RawDeviceId[], const uint8_t KeyLength);

        // First byte of the RawDeviceId is the length of the DeviceId to follow.
        const uint8_t* RawDeviceId() const;

        static bool GetEnvironment(const string& name, string& value);
        static bool SetEnvironment(const string& name, const TCHAR* value, const bool forced = true);
        static bool SetEnvironment(const string& name, const string& value, const bool forced = true);

#ifdef __WINDOWS__
        static SystemInfo& Instance();
#else
        inline static SystemInfo& Instance()
        {
            return (_systemInfo);
        }
#endif

        ~SystemInfo();

        void SetTime(const Time& time);

        inline const string& GetHostName() const
        {
            return m_HostName;
        }

        inline uint64_t GetTotalRam() const
        {
            return m_totalram;
        }

        inline uint32_t GetPageSize() const
        {
           return m_pageSize;
        }

        inline uint32_t GetPhysicalPageCount() const
        {
           return m_totalram / m_pageSize;
        }

        inline uint32_t GetUpTime()
        {
            UpdateRealtimeInfo();
            return m_uptime;
        }

        inline uint64_t GetFreeRam()
        {
            UpdateRealtimeInfo();
            return m_freeram;
        }

        inline uint64_t GetCpuLoad() const
        {
            UpdateCpuStats();
            return m_cpuload;
        }

<<<<<<< HEAD
        inline uint64_t GetTotalGpuRam()
        {
            UpdateTotalGpuRam();
            return m_totalgpuram;
        }

        inline uint64_t GetFreeGpuRam()
        {
            UpdateFreeGpuRam();
            return m_freegpuram;
        }

        class EXTERNAL MemorySnapshot {
        public:
            MemorySnapshot(const MemorySnapshot& copy) = default;
            MemorySnapshot& operator=(const MemorySnapshot& copy) = default;
            ~MemorySnapshot() = default;

        private:
            MemorySnapshot();

            friend class SystemInfo;
        public:
            inline string AsJSON() const {
                std::ostringstream output;
                output << "{\n";
                output << "\"total:\"" << Total() << ",\n";
                output << "\"free:\"" << Free() << ",\n";
                output << "\"avialble:\"" << Available() << ",\n";
                output << "\"cached:\"" << Cached() << ",\n";
                output << "\"swaptotal:\"" << SwapTotal() << ",\n";
                output << "\"swapfree:\"" << SwapFree() << ",\n";
                output << "\"swapcached:\"" << SwapCached() << '\n';
                output << "}\n";
                return output.str();
            }

            inline uint64_t Total() const {
                return _total;
            }

            inline uint64_t Free() const {
                return _free;
            }

            inline uint64_t Available() const {
                return _available;
            }

            inline uint64_t Cached() const {
                return _cached;
            }

            inline uint64_t SwapTotal() const {
                return _swapTotal;
            }

            inline uint64_t SwapFree() const {
                return _swapFree;
            }

            inline uint64_t SwapCached() const {
                return _swapCached;
            }

        private:
            uint64_t _total{0};
            uint64_t _free{0};
            uint64_t _available{0};
            uint64_t _cached{0};
            uint64_t _swapTotal{0};
            uint64_t _swapFree{0};
            uint64_t _swapCached{0};
        };

        inline MemorySnapshot TakeMemorySnapshot() const {
            return MemorySnapshot();
        }

=======
>>>>>>> 39cbcffe
        /*
        * Pentium cycle counter
        */
#if defined(__GNUC__) && defined(__i386__) && !defined(HAVE_TICK_COUNTER)
        inline uint64_t Ticks() const
        {
            uint64_t ret;

            __asm__ __volatile__("rdtsc"
                                 : "=A"(ret));
            /* no input, nothing else clobbered */
            return ret;
        }

#define HAVE_TICK_COUNTER
#endif

/* Visual C++ -- thanks to Morten Nissov for his help with this */
#if _MSC_VER >= 1200 && _M_IX86 >= 500 && !defined(HAVE_TICK_COUNTER)
        inline uint64_t Ticks() const
        {
            LARGE_INTEGER retval;

            __asm {
                __asm __emit 0fh __asm __emit 031h /* hack for VC++ 5.0 */
                mov retval.HighPart, edx
                mov retval.LowPart, eax
            }
            return retval.QuadPart;
        }

#define HAVE_TICK_COUNTER
#endif

/*----------------------------------------------------------------*/
/*
        * X86-64 cycle counter
        */
#if defined(__GNUC__) && defined(__x86_64__) && !defined(HAVE_TICK_COUNTER)
        inline uint64_t Ticks() const
        {
            uint32_t a, d;
            asm volatile("rdtsc"
                         : "=a"(a), "=d"(d));
            return ((uint64_t)a) | (((uint64_t)d) << 32);
        }

#define HAVE_TICK_COUNTER
#endif

/* gcc */
#if defined(__GNUC__) && defined(__ia64__) && !defined(HAVE_TICK_COUNTER)

        inline uint64_t Ticks() const
        {
            ticks ret;

            __asm__ __volatile__("mov %0=ar.itc"
                                 : "=r"(ret));
            return ret;
        }

#define HAVE_TICK_COUNTER
#endif

/* Microsoft Visual C++ */
#if defined(_MSC_VER) && defined(_M_IA64) && !defined(HAVE_TICK_COUNTER)
        typedef unsigned __int64 ticks;

#ifdef __cplusplus
        extern "C"
#endif
            uint64_t
            __getReg(int whichReg);
#pragma intrinsic(__getReg)

        inline uint64_t Ticks() const
        {
            volatile uint64_t temp;
            temp = __getReg(3116);
            return temp;
        }

#define HAVE_TICK_COUNTER
#endif

#if defined(__GNUC__) && !defined(HAVE_TICK_COUNTER)
        inline uint64_t Ticks() const
        {
            struct timespec mytime;

            clock_gettime(CLOCK_MONOTONIC, &mytime);

            return (static_cast<uint64_t>(mytime.tv_nsec) + (static_cast<uint64_t>(mytime.tv_sec) * 1000000000UL));
        }

#define HAVE_TICK_COUNTER
#endif

#if defined(_MSC_VER) && !defined(HAVE_TICK_COUNTER)
        inline uint64_t Ticks() const
        {
            SYSTEMTIME systemTime;
            FILETIME fileTime;

            ::GetSystemTime(&systemTime);

            // Contains a 64-bit value representing the number of 100-nanosecond intervals since January 1, 1601 (UTC).
            ::SystemTimeToFileTime(&systemTime, &fileTime);
            _ULARGE_INTEGER result;

            result.LowPart = fileTime.dwLowDateTime;
            result.HighPart = fileTime.dwHighDateTime;

            // Return the time in MicroSeconds...
            return (result.QuadPart);
        }

#define HAVE_TICK_COUNTER
#endif

#if !defined(HAVE_TICK_COUNTER)
#error "Come up with an implementation of a High Resolution tick counter for the compiler you are using."
#endif

    private:
        const string m_HostName;

        uint64_t m_totalram;
        uint32_t m_pageSize;
        mutable uint32_t m_uptime;
        mutable uint64_t m_freeram;
        mutable uint64_t m_cpuload;
        mutable time_t m_lastUpdateCpuStats;

        void UpdateCpuStats() const;
        void UpdateRealtimeInfo();

        static SystemInfo _systemInfo;

#ifdef __APPLE__
        mutable uint64_t m_prevCpuSystemTicks;
        mutable uint64_t m_prevCpuUserTicks;
        mutable uint64_t m_prevCpuIdleTicks;
#endif
    }; // class SystemInfo
} // namespace Core
} // namespace WPEFramework

#define SOLUTIONS_GENERICS_SYSTEM_PREPROCESSOR_1(parameter) #parameter
#define SOLUTIONS_GENERICS_SYSTEM_PREPROCESSOR_2(parameter) SOLUTIONS_GENERICS_SYSTEM_PREPROCESSOR_1(parameter)

#define MODULE_BUILDREF MODULE_NAME##Version

#define MODULE_NAME_DECLARATION(buildref)                                                                     \
    extern "C" {                                                                                              \
    namespace WPEFramework {                                                                                  \
        namespace Core {                                                                                      \
            namespace System {                                                                                \
                const char* MODULE_NAME = SOLUTIONS_GENERICS_SYSTEM_PREPROCESSOR_2(MODULE_NAME);              \
                const char* ModuleName() { return (MODULE_NAME); }                                            \
                const char* ModuleBuildRef() { return (SOLUTIONS_GENERICS_SYSTEM_PREPROCESSOR_2(buildref)); } \
            }                                                                                                 \
        }                                                                                                     \
    }                                                                                                         \
    } // extern "C" Core::System

#endif // __SYSTEMINFO_H<|MERGE_RESOLUTION|>--- conflicted
+++ resolved
@@ -107,7 +107,6 @@
             return m_cpuload;
         }
 
-<<<<<<< HEAD
         inline uint64_t GetTotalGpuRam()
         {
             UpdateTotalGpuRam();
@@ -120,6 +119,7 @@
             return m_freegpuram;
         }
 
+/*
         class EXTERNAL MemorySnapshot {
         public:
             MemorySnapshot(const MemorySnapshot& copy) = default;
@@ -186,9 +186,8 @@
         inline MemorySnapshot TakeMemorySnapshot() const {
             return MemorySnapshot();
         }
-
-=======
->>>>>>> 39cbcffe
+*/
+
         /*
         * Pentium cycle counter
         */
