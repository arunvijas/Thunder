 /*
 * If not stated otherwise in this file or this component's LICENSE file the
 * following copyright and licenses apply:
 *
 * Copyright 2020 RDK Management
 *
 * Licensed under the Apache License, Version 2.0 (the "License");
 * you may not use this file except in compliance with the License.
 * You may obtain a copy of the License at
 *
 * http://www.apache.org/licenses/LICENSE-2.0
 *
 * Unless required by applicable law or agreed to in writing, software
 * distributed under the License is distributed on an "AS IS" BASIS,
 * WITHOUT WARRANTIES OR CONDITIONS OF ANY KIND, either express or implied.
 * See the License for the specific language governing permissions and
 * limitations under the License.
 */

#ifndef __JSON_H
#define __JSON_H

#include <map>
#include <vector>

#include "Enumerate.h"
#include "FileSystem.h"
#include "Number.h"
#include "Portability.h"
#include "Proxy.h"
#include "Serialization.h"
#include "TextFragment.h"
#include "TypeTraits.h"

namespace WPEFramework {

namespace Core {

    namespace JSON {

        struct EXTERNAL Error {
            explicit Error(string&& message)
                : _message(std::move(message))
                , _context()
                , _pos(0)
            {
            }

            Error(const Error&) = default;
            Error(Error&&) = default;
            Error& operator=(const Error&) = default;
            Error& operator=(Error&&) = default;

            string Message() const { return _message; }
            string Context() const { return _context; }
            size_t Position() const { return _pos; }

            // Unfortunately top most element has broader context than the one rising an error this is why this
            // is splited and not made mandatory upon creation.
            void Context(const char json[], size_t jsonLength, size_t pos)
            {
                size_t contextLength = std::min(kContextMaxLength, std::min(jsonLength, pos));
                std::string context{ &json[pos - contextLength], &json[pos] };
                _context.swap(context);
                _pos = pos;
            }

        private:
            friend class OptionalType<Error>;
            Error()
                : _message()
                , _context()
                , _pos(0)
            {
            }

            static constexpr size_t kContextMaxLength = 80;

            string _message;
            string _context;
            size_t _pos;
        };

        string EXTERNAL ErrorDisplayMessage(const Error& err);

        struct EXTERNAL IElement {

            static char NullTag[];

            virtual ~IElement() {}

            template <typename INSTANCEOBJECT>
            static bool ToString(const INSTANCEOBJECT& realObject, string& text)
            {
                char buffer[1024];
                uint16_t loaded;
                uint32_t offset = 0;

                text.clear();

                // Serialize object
                do {
                    loaded = static_cast<const IElement&>(realObject).Serialize(buffer, sizeof(buffer), offset);

                    ASSERT(loaded <= sizeof(buffer));
                    DEBUG_VARIABLE(loaded);

                    text += string(buffer, loaded);

                } while ((offset != 0) && (loaded == sizeof(buffer)));

                return (offset == 0);
            }

            template <typename INSTANCEOBJECT>
            static bool FromString(const string& text, INSTANCEOBJECT& realObject)
            {
                Core::OptionalType<Error> error;
                return FromString(text, realObject, error);
            }

            template <typename INSTANCEOBJECT>
            static bool FromString(const string& text, INSTANCEOBJECT& realObject, Core::OptionalType<Error>& error)
            {
                uint32_t offset  = 0;
                uint32_t handled = 0;
                uint32_t size    = text.length();

                realObject.Clear();

                while (size != handled) {

		    uint16_t payload = static_cast<uint16_t>(std::min(size - handled, static_cast<uint32_t>(0xFFFF)));

                    // Deserialize object
                    uint16_t loaded = static_cast<IElement&>(realObject).Deserialize(&(text.c_str()[handled]), payload, offset, error);

                    ASSERT(loaded <= payload);
                    DEBUG_VARIABLE(loaded);

		    handled += loaded;
                }

                if (offset != 0 && error.IsSet() == false) {
                    error = Error{ "Malformed JSON. Missing closing quotes or brackets" };
                    realObject.Clear();
                }

                if (error.IsSet() == true) {
                    TRACE_L1("Parsing failed: %s", ErrorDisplayMessage(error.Value()).c_str());
                }

                return (error.IsSet() == false);
            }

            inline bool ToString(string& text) const
            {
                return (Core::JSON::IElement::ToString(*this, text));
            }

            inline bool FromString(const string& text)
            {
                Core::OptionalType<Error> error;
                return FromString(text, error);
            }

            inline bool FromString(const string& text, Core::OptionalType<Error>& error)
            {
                return (Core::JSON::IElement::FromString(text, *this, error));
            }

            template <typename INSTANCEOBJECT>
            static bool ToFile(Core::File& fileObject, const INSTANCEOBJECT& realObject)
            {
                bool completed = false;

                if (fileObject.IsOpen()) {

                    char buffer[1024];
                    uint16_t loaded;
                    uint32_t offset = 0;

                    // Serialize object
                    do {
                        loaded = static_cast<const IElement&>(realObject).Serialize(buffer, sizeof(buffer), offset);

                        ASSERT(loaded <= sizeof(buffer));

                    } while ((fileObject.Write(reinterpret_cast<const uint8_t*>(buffer), loaded) == loaded) && (loaded == sizeof(buffer)) && (offset != 0));

                    completed = (offset == 0);
                }

                return (completed);
            }

            template <typename INSTANCEOBJECT>
            static bool FromFile(Core::File& fileObject, INSTANCEOBJECT& realObject)
            {
                Core::OptionalType<Error> error;
                return FromFile(fileObject, realObject, error);
            }

            template <typename INSTANCEOBJECT>
            static bool FromFile(Core::File& fileObject, INSTANCEOBJECT& realObject, Core::OptionalType<Error>& error)
            {
                if (fileObject.IsOpen()) {

                    char buffer[1024];
                    uint16_t readBytes;
                    uint16_t loaded;
                    uint32_t offset = 0;

                    realObject.Clear();

                    // Serialize object
                    do {
                        readBytes = static_cast<uint16_t>(fileObject.Read(reinterpret_cast<uint8_t*>(buffer), sizeof(buffer)));

                        if (readBytes == 0) {
                            loaded = ~0;
                        } else {
                            loaded = static_cast<IElement&>(realObject).Deserialize(buffer, sizeof(buffer), offset, error);

                            ASSERT(loaded <= readBytes);

                            if (loaded != readBytes) {
                                fileObject.Position(true, -(readBytes - loaded));
                            }
                        }

                    } while ((loaded == readBytes) && (offset != 0));

                    if (offset != 0 && error.IsSet() == false) {
                        error = Error{ "Malformed JSON. Missing closing quotes or brackets" };
                        realObject.Clear();
                    }
                }

                if (error.IsSet() == true) {
                    TRACE_L1("Parsing failed with %s", ErrorDisplayMessage(error.Value()).c_str());
                }

                return (error.IsSet() == false);
            }

            bool ToFile(Core::File& fileObject) const
            {
                return (Core::JSON::IElement::ToFile(fileObject, *this));
            }

            bool FromFile(Core::File& fileObject)
            {
                Core::OptionalType<Error> error;
                return FromFile(fileObject, error);
            }

            bool FromFile(Core::File& fileObject, Core::OptionalType<Error>& error)
            {
                return (Core::JSON::IElement::FromFile(fileObject, *this, error));
            }

            // JSON Serialization interface
            // --------------------------------------------------------------------------------
            virtual void Clear() = 0;
            virtual bool IsSet() const = 0;
            virtual bool IsNull() const = 0;
<<<<<<< HEAD
            virtual uint16_t Serialize(char stream[], const uint16_t maxLength, uint16_t& offset) const = 0;
            uint16_t Deserialize(const char stream[], const uint16_t maxLength, uint16_t& offset)
=======
            virtual uint16_t Serialize(char Stream[], const uint16_t MaxLength, uint32_t& offset) const = 0;
            uint16_t Deserialize(const char Stream[], const uint16_t MaxLength, uint32_t& offset)
>>>>>>> 362b948a
            {
                Core::OptionalType<Error> error;
                uint16_t loaded = Deserialize(stream, maxLength, offset, error);

                if (error.IsSet() == true) {
                    Clear();
                    error.Value().Context(stream, maxLength, loaded);
                    TRACE_L1("Parsing failed: %s", ErrorDisplayMessage(error.Value()).c_str());
                }

                return loaded;
            }
<<<<<<< HEAD
            virtual uint16_t Deserialize(const char stream[], const uint16_t maxLength, uint16_t& offset, Core::OptionalType<Error>& error) = 0;
=======
            virtual uint16_t Deserialize(const char Stream[], const uint16_t MaxLength, uint32_t& offset, Core::OptionalType<Error>& error) = 0;
>>>>>>> 362b948a
        };

        struct EXTERNAL IMessagePack {
            virtual ~IMessagePack() {}

            static constexpr uint8_t NullValue = 0xC0;

            template <typename INSTANCEOBJECT>
            static bool ToBuffer(std::vector<uint8_t>& stream, const INSTANCEOBJECT& realObject)
            {
                uint8_t buffer[1024];
                uint16_t loaded;
                uint32_t offset = 0;

                stream.clear();
                // Serialize object
                do {
                    loaded = static_cast<const IMessagePack&>(realObject).Serialize(buffer, sizeof(buffer), offset);

                    ASSERT(loaded <= sizeof(buffer));
                    DEBUG_VARIABLE(loaded);

                    stream.reserve(stream.size() + loaded);
                    stream.insert(stream.end(), buffer, buffer + loaded);
                } while ((offset != 0) && (loaded == sizeof(buffer)));

                return (offset == 0);
            }
            template <typename INSTANCEOBJECT>
            static bool FromBuffer(const std::vector<uint8_t>& stream, INSTANCEOBJECT& realObject)
            {
                uint32_t offset = 0;
                uint32_t handled = 0;
                uint32_t size = static_cast<uint32_t>(stream.size());

                realObject.Clear();

                while (size != handled) {
			uint16_t partial = static_cast<uint16_t>(std::min(size - handled, static_cast<uint32_t>(0xFFFF)));

                        // Deserialize object
                        uint16_t loaded = static_cast<IMessagePack&>(realObject).Deserialize(&(stream[handled]), partial, offset);

                        ASSERT(loaded <= partial);
                        DEBUG_VARIABLE(loaded);
                        handled += loaded;
                }

                if (offset) {
                    realObject.Clear();
                }

                return (offset == 0);
            }

            template <typename INSTANCEOBJECT>
            static bool ToFile(Core::File& fileObject, const INSTANCEOBJECT& realObject)
            {
                bool completed = false;

                if (fileObject.IsOpen()) {

                    uint8_t buffer[1024];
                    uint16_t loaded;
                    uint32_t offset = 0;

                    // Serialize object
                    do {
                        loaded = static_cast<const IMessagePack&>(realObject).Serialize(buffer, sizeof(buffer), offset);

                        ASSERT(loaded <= sizeof(buffer));

                    } while ((fileObject.Write(reinterpret_cast<const uint8_t*>(buffer), loaded) == loaded) && (loaded == sizeof(buffer)) && (offset != 0));

                    completed = (offset == 0);
                }

                return (completed);
            }

            template <typename INSTANCEOBJECT>
            static bool FromFile(Core::File& fileObject, INSTANCEOBJECT& realObject)
            {
                bool completed = false;

                Core::OptionalType<Error> error;
                if (fileObject.IsOpen()) {

                    uint8_t buffer[1024];
                    uint16_t readBytes;
                    uint16_t loaded;
                    uint32_t offset = 0;

                    realObject.Clear();

                    // Serialize object
                    do {
                        readBytes = static_cast<uint16_t>(fileObject.Read(reinterpret_cast<uint8_t*>(buffer), sizeof(buffer)));

                        if (readBytes == 0) {
                            loaded = ~0;
                        } else {
                            loaded = static_cast<IMessagePack&>(realObject).Deserialize(buffer, sizeof(buffer), offset);

                            ASSERT(loaded <= readBytes);

                            if (loaded != readBytes) {
                                fileObject.Position(true, -(readBytes - loaded));
                            }
                        }

                    } while ((loaded == readBytes) && (offset != 0));

                    if (offset != 0) {
                        realObject.Clear();
                    }
                    completed = (offset == 0);
                }

                return completed;
            }

            bool ToBuffer(std::vector<uint8_t>& stream) const
            {
                return (Core::JSON::IMessagePack::ToBuffer(stream, *this));
            }

            bool FromBuffer(const std::vector<uint8_t>& stream)
            {
                return (Core::JSON::IMessagePack::FromBuffer(stream, *this));
            }

            bool ToFile(Core::File& fileObject) const
            {
                return (Core::JSON::IMessagePack::ToFile(fileObject, *this));
            }

            bool FromFile(Core::File& fileObject)
            {
                return (Core::JSON::IMessagePack::FromFile(fileObject, *this));
            }

            // JSON Serialization interface
            // --------------------------------------------------------------------------------
            virtual void Clear() = 0;
            virtual bool IsSet() const = 0;
            virtual bool IsNull() const = 0;
            virtual uint16_t Serialize(uint8_t stream[], const uint16_t maxLength, uint32_t& offset) const = 0;
            virtual uint16_t Deserialize(const uint8_t stream[], const uint16_t maxLength, uint32_t& offset) = 0;
        };

        enum class ValueValidity : int8_t {
            IS_NULL,
            UNKNOWN,
            INVALID,
            VALID
        };

        static ValueValidity IsNullValue(const char stream[], const uint16_t maxLength, uint32_t& offset, uint16_t& loaded)
        {
            ValueValidity validity = ValueValidity::INVALID;
            const size_t nullTagLen = strlen(IElement::NullTag);
            ASSERT(offset < nullTagLen);
            while (offset < nullTagLen) {
                if (loaded + 1 == maxLength) {
                    validity = ValueValidity::UNKNOWN;
                    break;
                }
                if (stream[loaded++] != IElement::NullTag[offset++]) {
                    offset = 0;
                    break;
                }
            }

            if (offset == nullTagLen)
                validity = ValueValidity::IS_NULL;

            return validity;
        }

        template <class TYPE, bool SIGNED, const NumberBase BASETYPE>
        class NumberType : public IElement, public IMessagePack {
        private:
            enum modes {
                OCTAL = 0x008,
                DECIMAL = 0x00A,
                HEXADECIMAL = 0x010,
                QUOTED = 0x020,
                SET = 0x040,
                ERROR = 0x080,
                NEGATIVE = 0x100,
                UNDEFINED = 0x200
            };

        public:
            NumberType()
                : _set(0)
                , _value(0)
                , _default(0)
            {
            }

            NumberType(const TYPE Value, const bool set = false)
                : _set(set ? SET : 0)
                , _value(Value)
                , _default(Value)
            {
            }

            NumberType(const NumberType<TYPE, SIGNED, BASETYPE>& copy)
                : _set(copy._set)
                , _value(copy._value)
                , _default(copy._default)
            {
            }

            ~NumberType() override
            {
            }

            NumberType<TYPE, SIGNED, BASETYPE>& operator=(const NumberType<TYPE, SIGNED, BASETYPE>& RHS)
            {
                _value = RHS._value;
                _set = RHS._set;

                return (*this);
            }

            NumberType<TYPE, SIGNED, BASETYPE>& operator=(const TYPE& RHS)
            {
                _value = RHS;
                _set = SET;

                return (*this);
            }

            inline TYPE Default() const
            {
                return _default;
            }

            inline TYPE Value() const
            {
                return ((_set & SET) != 0 ? _value : _default);
            }

            inline operator TYPE() const
            {
                return Value();
            }

            void Null(const bool enabled)
            {
                if (enabled == true)
                    _set |= UNDEFINED;
                else
                    _set &= ~UNDEFINED;
            }

            // IElement and IMessagePack iface:
            bool IsSet() const override
            {
                return ((_set & (SET | UNDEFINED)) != 0);
            }

            bool IsNull() const override
            {
                return ((_set & UNDEFINED) != 0);
            }

            void Clear() override
            {
                _set = 0;
                _value = 0;
            }

        private:
            // IElement iface:
            // If this should be serialized/deserialized, it is indicated by a MinSize > 0)
            uint16_t Serialize(char stream[], const uint16_t maxLength, uint32_t& offset) const override
            {
                uint16_t loaded = 0;

                ASSERT(maxLength > 0);

                while ((offset < 4) && (loaded < maxLength)) {

                    if ((_set & UNDEFINED) != 0) {
                        stream[loaded++] = IElement::NullTag[offset++];
                        if (offset == 4) {
                            offset = 0;
                            break;
                        }
                    } else if (BASETYPE == BASE_DECIMAL) {
                        if ((SIGNED == true) && (_value < 0)) {
                            stream[loaded++] = '-';
                        }
                        offset = 4;
                    } else if (BASETYPE == BASE_OCTAL) {
                        if (offset == 0) {
                            stream[loaded++] = '\"';
                            offset = 1;
                        } else if (offset == 1) {
                            if ((SIGNED == true) && (_value < 0)) {
                                stream[loaded++] = '-';
                            }
                            offset = 2;
                        } else if (offset == 2) {
                            stream[loaded++] = '0';
                            offset = 4;
                        }
                    } else if (BASETYPE == BASE_HEXADECIMAL) {
                        if (offset == 0) {
                            stream[loaded++] = '\"';
                            offset = 1;
                        } else if (offset == 1) {
                            if ((SIGNED == true) && (_value < 0)) {
                                stream[loaded++] = '-';
                            }
                            offset = 2;
                        } else if (offset == 2) {
                            stream[loaded++] = '0';
                            offset = 3;
                        } else if (offset == 3) {
                            stream[loaded++] = 'x';
                            offset = 4;
                        }
                    }
                }

                if (((_set & UNDEFINED) == 0) && (loaded < maxLength)) {
                    loaded += Convert(&(stream[loaded]), (maxLength - loaded), offset, TemplateIntToType<SIGNED>());
                }
                   
                if ((offset != 0) && (loaded < maxLength)) {
                    stream[loaded++] = '\"';
                    offset = 0;
                }

                return (loaded);
            }

            uint16_t Deserialize(const char stream[], const uint16_t maxLength, uint32_t& offset, Core::OptionalType<Error>& error) override
            {
                uint16_t loaded = 0;

                if (offset == 0) {
                    // We are starting, see what the current char is
                    _value = 0;
                    _set = 0;
                }
                while ((offset < 4) && (loaded < maxLength)) {
                    if (offset == 0) {
                        if (stream[loaded] == '\"') {
                            _set = QUOTED;
                            offset++;
                        } else if (stream[loaded] == '-') {
                            _set = NEGATIVE | DECIMAL;
                            offset = 4;
                        } else if (isdigit(stream[loaded])) {
                            _set = DECIMAL;
                            _value = (stream[loaded] - '0');
                            offset = 4;
                        } else if (stream[loaded] == 'n') {
                            _set = UNDEFINED;
                            offset = 1;
                        } else {
                            error = Error{ "Unsupported character \"" + std::string(1, stream[loaded]) + "\" in a number" };
                            ++loaded;
                            _set = ERROR;
                            offset = 4;
                        }
                    } else if (offset == 1) {
                        ASSERT(_set == QUOTED || _set == UNDEFINED);
                        if (stream[loaded] == '0') {
                            offset = 2;
                        } else if (stream[loaded] == '-') {
                            _set |= NEGATIVE;
                            offset = 2;
                        } else if (isdigit(stream[loaded])) {
                            _value = (stream[loaded] - '0');
                            _set |= DECIMAL;
                            offset = 4;
                        } else if (((_set & UNDEFINED) != 0) && (stream[loaded] == 'u')) {
                            offset = 2;
                        } else {
                            error = Error{ "Unsupported character \"" + std::string(1, stream[loaded]) + "\" in a number" };
                            ++loaded;
                            _set = ERROR;
                            offset = 4;
                        }
                    } else if (offset == 2) {
                        if (stream[loaded] == '0') {
                            offset = 3;
                        } else if (::toupper(stream[loaded]) == 'X') {
                            offset = 4;
                            _set |= HEXADECIMAL;
                        } else if (isdigit(stream[loaded])) {
                            _value = (stream[loaded] - '0');
                            _set |= (_set & NEGATIVE ? DECIMAL : OCTAL);
                            offset = 4;
                        } else if (((_set & UNDEFINED) != 0) && (stream[loaded] == 'l')) {
                            offset = 3;
                        } else {
                            error = Error{ "Unsupported character \"" + std::string(1, stream[loaded]) + "\" in a number" };
                            ++loaded;
                            _set = ERROR;
                            offset = 4;
                        }
                    } else if (offset == 3) {
                        if (::toupper(stream[loaded]) == 'X') {
                            offset = 4;
                            _set |= HEXADECIMAL;
                        } else if (isdigit(stream[loaded])) {
                            _value = (stream[loaded] - '0');
                            _set |= OCTAL;
                            offset = 4;
                        } else if (((_set & UNDEFINED) != 0) && (stream[loaded] == 'l')) {
                            offset = 4;
                        } else {
                            error = Error{ "Unsupported character \"" + std::string(1, stream[loaded]) + "\" in a number" };
                            ++loaded;
                            _set = ERROR;
                            offset = 4;
                        }
                    }
                    loaded++;
                }

                bool completed = ((_set & ERROR) != 0);

                while ((loaded < maxLength) && (completed == false)) {
                    if (isdigit(stream[loaded])) {
                        _value *= (_set & 0x1F);
                        _value += (stream[loaded] - '0');
                        loaded++;
                    } else if (isxdigit(stream[loaded])) {
                        _value *= 16;
                        _value += (::toupper(stream[loaded]) - 'A') + 10;
                        loaded++;
                    } else if (((_set & QUOTED) != 0) && (stream[loaded] == '\"')) {
                        completed = true;
                        loaded++;
                    } else if (((_set & QUOTED) == 0) && (::isspace(stream[loaded]) || (stream[loaded] == '\0') || (stream[loaded] == ',') || (stream[loaded] == '}') || (stream[loaded] == ']'))) {
                        completed = true;
                    } else {
                        // Oopsie daisy, error, computer says *NO*
                        error = Error{ "Unsupported character \"" + std::string(1, stream[loaded]) + "\" in a number" };
                        ++loaded;
                        _set |= ERROR;
                        completed = true;
                    }
                }

                if ((_set & (ERROR | QUOTED)) == (ERROR | QUOTED)) {
                    while ((loaded < maxLength) && (offset != 0)) {
                        if (stream[loaded++] == '\"') {
                            offset = 0;
                        }
                    }
                } else if (completed == true) {
                    if (_set & NEGATIVE) {
                        _value *= -1;
                    }
                    _set |= SET;
                    offset = 0;
                }

                return (loaded);
            }

            // IMessagePack iface:
            uint16_t Serialize(uint8_t stream[], const uint16_t maxLength, uint32_t& offset) const override
            {
                if ((_set & UNDEFINED) != 0) {
                    stream[0] = IMessagePack::NullValue;
                    return (1);
                }
                return (Convert(stream, maxLength, offset, TemplateIntToType<SIGNED>()));
            }

            uint16_t Deserialize(const uint8_t stream[], const uint16_t maxLength, uint32_t& offset) override
            {
                uint8_t loaded = 0;
                if (offset == 0) {
                    // First byte depicts a lot. Find out what we need to read
                    _value = 0;
                    uint8_t header = stream[loaded++];

                    if (header == IMessagePack::NullValue) {
                        _set = UNDEFINED;
                    } else if ((header >= 0xCC) && (header <= 0xCF)) {
                        _set = (1 << (header - 0xCC)) << 12;
                        offset = 1;
                    } else if ((header >= 0xD0) && (header <= 0xD3)) {
                        _set = (1 << (header - 0xD0)) << 12;
                        offset = 1;
                    } else if ((header & 0x80) == 0) {
                        _value = (header & 0x7F);
                    } else if ((header & 0xE0) == 0xE0) {
                        _value = (header & 0x0F);
                        _set = NEGATIVE;
                    } else {
                        _set = ERROR;
                    }
                }

                while ((loaded < maxLength) && (offset != 0)) {
                    _value = _value << 8;
                    _value += stream[loaded++];
                    offset = (offset == ((_set >> 12) & 0xF) ? 0 : offset + 1);
                }

                if (_value != 0) {
                    _set |= SET;
                }
                return (loaded);
            }

            uint16_t Convert(char stream[], const uint16_t maxLength, uint32_t& offset, const TYPE serialize) const
            {
                uint8_t parsed = 4;
                uint16_t loaded = 0;
                TYPE divider = 1;
                TYPE value = (serialize / BASETYPE);

                while (divider <= value) {
                    divider *= BASETYPE;
                }

                value = serialize;

                while ((divider > 0) && (loaded < maxLength)) {
                    if (parsed >= offset) {
                        uint8_t digit = static_cast<uint8_t>(value / divider);
                        if ((BASETYPE != BASE_HEXADECIMAL) || (digit < 10)) {
                            stream[loaded++] = static_cast<char>('0' + digit);
                        } else {
                            stream[loaded++] = static_cast<char>('A' - 10 + digit);
                        }
                        offset++;
                    }
                    parsed++;
                    value %= divider;
                    divider /= BASETYPE;
                }

                if ((BASETYPE == BASE_DECIMAL) && (loaded < maxLength)) {
                    offset = 0;
                }

                return (loaded);
            }

            uint16_t Convert(char stream[], const uint16_t maxLength, uint32_t& offset, const TemplateIntToType<false>& /* For compile time diffrentiation */) const
            {
                return (Convert(stream, maxLength, offset, _value));
            }

            uint16_t Convert(char stream[], const uint16_t maxLength, uint32_t& offset, const TemplateIntToType<true>& /* For c ompile time diffrentiation */) const
            {
                return (Convert(stream, maxLength, offset, ::abs(_value)));
            }

            uint16_t Convert(uint8_t stream[], const uint16_t maxLength, uint32_t& offset, const TemplateIntToType<false>& /* For compile time diffrentiation */) const
            {
                uint8_t loaded = 0;
                uint8_t bytes = (_value <= 0x7F ? 0 : _value < 0xFF ? 1 : _value < 0xFFFF ? 2 : _value < 0xFFFFFFFF ? 4 : 8);

                if (offset == 0) {
                    if (bytes == 0) {
                        if (_value != 0) {
                            stream[loaded++] = static_cast<uint8_t>(_value);
                        } else {
                            stream[loaded++] = IMessagePack::NullValue;
                        }
                    } else {
                        switch (bytes) {
                        case 1:
                            stream[loaded++] = 0xCC;
                            break;
                        case 2:
                            stream[loaded++] = 0xCD;
                            break;
                        case 4:
                            stream[loaded++] = 0xCE;
                            break;
                        case 8:
                            stream[loaded++] = 0xCF;
                            break;
                        default:
                            ASSERT(false);
                        }
                        offset = 1;
                    }
                }

                while ((loaded < maxLength) && (offset != 0)) {
                    TYPE value = _value >> (8 * (bytes - offset));

                    stream[loaded++] = static_cast<uint8_t>(value & 0xFF);
                    offset = (offset == bytes ? 0 : offset + 1);
                }

                return (loaded);
            }

            uint16_t Convert(uint8_t stream[], const uint16_t maxLength, uint32_t& offset, const TemplateIntToType<true>& /* For c ompile time diffrentiation */) const
            {
                uint8_t loaded = 0;
                uint8_t bytes = (((_value < 16) && (_value > -15)) ? 0 : ((_value < 128) && (_value > -127)) ? 1 : ((_value < 32767) && (_value > -32766)) ? 2 : ((_value < 2147483647) && (_value > -2147483646)) ? 4 : 8);

                if (offset == 0) {
                    if (bytes == 0) {
                        stream[loaded++] = (_value & 0x1F) | 0xE0;
                    } else {
                        switch (bytes) {
                        case 1:
                            stream[loaded++] = 0xD0;
                            break;
                        case 2:
                            stream[loaded++] = 0xD1;
                            break;
                        case 4:
                            stream[loaded++] = 0xD2;
                            break;
                        case 8:
                            stream[loaded++] = 0xD3;
                            break;
                        default:
                            ASSERT(false);
                        }
                        offset = 1;
                    }
                }

                while ((loaded < maxLength) && (offset != 0)) {
                    TYPE value = _value >> (8 * (bytes - offset));

                    stream[loaded++] = static_cast<uint8_t>(value & 0xFF);
                    offset = (offset == bytes ? 0 : offset + 1);
                }

                return (loaded);
            }

        private:
            uint16_t _set;
            TYPE _value;
            TYPE _default;
        };

        typedef NumberType<uint8_t, false, BASE_DECIMAL> DecUInt8;
        typedef NumberType<int8_t, true, BASE_DECIMAL> DecSInt8;
        typedef NumberType<uint16_t, false, BASE_DECIMAL> DecUInt16;
        typedef NumberType<int16_t, true, BASE_DECIMAL> DecSInt16;
        typedef NumberType<uint32_t, false, BASE_DECIMAL> DecUInt32;
        typedef NumberType<int32_t, true, BASE_DECIMAL> DecSInt32;
        typedef NumberType<uint64_t, false, BASE_DECIMAL> DecUInt64;
        typedef NumberType<int64_t, true, BASE_DECIMAL> DecSInt64;
        typedef NumberType<uint8_t, false, BASE_HEXADECIMAL> HexUInt8;
        typedef NumberType<int8_t, true, BASE_HEXADECIMAL> HexSInt8;
        typedef NumberType<uint16_t, false, BASE_HEXADECIMAL> HexUInt16;
        typedef NumberType<int16_t, true, BASE_HEXADECIMAL> HexSInt16;
        typedef NumberType<uint32_t, false, BASE_HEXADECIMAL> HexUInt32;
        typedef NumberType<int32_t, true, BASE_HEXADECIMAL> HexSInt32;
        typedef NumberType<uint64_t, false, BASE_HEXADECIMAL> HexUInt64;
        typedef NumberType<int64_t, true, BASE_HEXADECIMAL> HexSInt64;
        typedef NumberType<uint8_t, false, BASE_OCTAL> OctUInt8;
        typedef NumberType<int8_t, true, BASE_OCTAL> OctSInt8;
        typedef NumberType<uint16_t, false, BASE_OCTAL> OctUInt16;
        typedef NumberType<int16_t, true, BASE_OCTAL> OctSInt16;
        typedef NumberType<uint32_t, false, BASE_OCTAL> OctUInt32;
        typedef NumberType<int32_t, true, BASE_OCTAL> OctSInt32;
        typedef NumberType<uint64_t, false, BASE_OCTAL> OctUInt64;
        typedef NumberType<int64_t, true, BASE_OCTAL> OctSInt64;

        template <class TYPE>
        class FloatType : public IElement, public IMessagePack {
        private:
            enum modes {
                QUOTED = 0x020,
                SET = 0x040,
                ERROR = 0x080,
                NEGATIVE = 0x100,
                UNDEFINED = 0x200
            };

        public:
            FloatType()
                : _set(0)
                , _value(0.0)
                , _default(0.0)
            {
            }

            FloatType(const TYPE Value, const bool set = false)
                : _set(set ? SET : 0)
                , _value(Value)
                , _default(Value)
            {
            }

            FloatType(const FloatType<TYPE>& copy)
                : _set(copy._set)
                , _value(copy._value)
                , _default(copy._default)
            {
            }

            ~FloatType() override
            {
            }

            FloatType<TYPE>& operator=(const FloatType<TYPE>& RHS)
            {
                _value = RHS._value;
                _set = RHS._set;

                return (*this);
            }

            FloatType<TYPE>& operator=(const TYPE& RHS)
            {
                _value = RHS;
                _set = SET;

                return (*this);
            }

            inline TYPE Default() const
            {
                return _default;
            }

            inline TYPE Value() const
            {
                return ((_set & SET) != 0 ? _value : _default);
            }

            inline operator TYPE() const
            {
                return Value();
            }

            void Null(const bool enabled)
            {
                if (enabled == true)
                    _set |= UNDEFINED;
                else
                    _set &= ~UNDEFINED;
            }

            // IElement and IMessagePack iface:
            bool IsSet() const override
            {
                return ((_set & (SET | UNDEFINED)) != 0);
            }

            bool IsNull() const override
            {
                return ((_set & UNDEFINED) != 0);
            }

            void Clear() override
            {
                _set = 0;
                _value = 0;
            }

        private:
            // IElement iface:
            // If this should be serialized/deserialized, it is indicated by a MinSize > 0)
            uint16_t Serialize(char stream[], const uint16_t maxLength, uint32_t& offset) const override
            {
                uint16_t loaded = 0;

                ASSERT(maxLength > 0);

                if ((_set & UNDEFINED) != 0 || 
                    std::isinf(_value) ||
                    std::isnan(_value)) 
                {
                    auto len = strlen(IElement::NullTag);
                    while(loaded < len)
                    {
                        stream[loaded] = IElement::NullTag[loaded];
                        loaded++;
                    }
                }
                else
                {
                    auto num = std::snprintf(stream,maxLength,"%g",_value);
                    loaded = num > 0 ? num : 0;
                }
                
                return loaded;
            }
            
            uint16_t Deserialize(const char stream[], const uint16_t maxLength, uint32_t& offset, Core::OptionalType<Error>& error) override
            {
                uint16_t loaded = 0;

                if (offset == 0) {
                    _value = 0;
                    _set = 0;
                }

                std::string str;

                if (stream[loaded] == '\"') {
                    _set = QUOTED;
                    offset++;
                    loaded++;
                }

                while(stream[loaded] != '\"' && 
                      stream[loaded] != ',' && 
                      stream[loaded] != ']' && 
                      stream[loaded] != '}' &&
                      stream[loaded] != ')') {
                    
                    str += stream[loaded++];

                }

                loaded++;

                if(str == IElement::NullTag)
                {
                    _set |= UNDEFINED;
                    return loaded;
                }

                TYPE val;
                char* end;
                if(std::is_same<float,TYPE>::value)
                {
                    val = std::strtof(str.c_str(), &end);
                }
                else
                {
                    val = std::strtod(str.c_str(), &end);
                }

                if(end == str.c_str())
                {
                    error = Error{ "Error converting \"" + str + "\" to a float/double" };
                    _set = ERROR;
                }
                else
                {
                    _value = val;
                    _set |= SET;
                }
                
                offset = 0;

                return loaded;
            }

            // IMessagePack iface:
            // Refer to https://github.com/msgpack/msgpack/blob/master/spec.md#float-format-family 
            // for MessagePack format for float.
            uint16_t Serialize(uint8_t stream[], const uint16_t maxLength, uint32_t& offset) const override
            {
                if ((_set & UNDEFINED) != 0 || 
                    std::isinf(_value) ||
                    std::isnan(_value))  
                {
                    stream[0] = IMessagePack::NullValue;
                    return (1);
                }

                uint16_t loaded = 0;
                uint8_t bytes = std::is_same<float,TYPE>::value ? 4 : 8;

                if (offset == 0) {
                    switch (bytes) {
                    case 4:
                        stream[loaded++] = 0xCA;
                        break;
                    case 8:
                        stream[loaded++] = 0xCB;
                        break;
                    default:
                        ASSERT(false);
                    }
                }

                uint8_t* val = (uint8_t*) &_value;

                while ((loaded < maxLength) && (bytes != 0)) {
                    stream[loaded++] = val[bytes - 1];
                    bytes--;
                }

                return loaded;
            }

            uint16_t Deserialize(const uint8_t stream[], const uint16_t maxLength, uint32_t& offset) override
            {
                uint16_t loaded = 0;
                int bytes = 0;
                if (offset == 0) {
                    // First byte depicts a lot. Find out what we need to read
                    _value = 0;
                    uint8_t header = stream[loaded++];

                    if (header == IMessagePack::NullValue) {
                        _set = UNDEFINED;
                    } else if (header == 0xCA) {
                        bytes = 4;
                    } else if (header == 0xCB) {
                        bytes = 8;
                    } else {
                        _set = ERROR;
                    }
                }

                uint8_t* val = (uint8_t*) &_value;

                while ((loaded < maxLength) && (bytes != 0)) {
                    val[bytes - 1] = stream[loaded++];
                    bytes--;
                }

                if (_value != 0) {
                    _set |= SET;
                }
                return loaded;
            }

        private:
            uint16_t _set;
            TYPE _value;
            TYPE _default;
        };

        typedef FloatType<float> Float;
        typedef FloatType<double> Double;
        
        class EXTERNAL Boolean : public IElement, public IMessagePack {
        private:
            static constexpr uint8_t None = 0x00;
            static constexpr uint8_t ValueBit = 0x01;
            static constexpr uint8_t DefaultBit = 0x02;
            static constexpr uint8_t SetBit = 0x04;
            static constexpr uint8_t DeserializeBit = 0x08;
            static constexpr uint8_t ErrorBit = 0x10;
            static constexpr uint8_t NullBit = 0x20;

        public:
            Boolean()
                : _value(None)
            {
            }

            Boolean(const bool Value)
                : _value(Value ? DefaultBit : None)
            {
            }

            Boolean(const Boolean& copy)
                : _value(copy._value)
            {
            }

            ~Boolean()
            {
            }

            Boolean& operator=(const Boolean& RHS)
            {
                // Do not overwrite the default, if not set...copy if set
                _value = (RHS._value & (SetBit | ValueBit)) | ((RHS._value & (SetBit)) ? (RHS._value & DefaultBit) : (_value & DefaultBit));

                return (*this);
            }

            Boolean& operator=(const bool& RHS)
            {
                // Do not overwrite the default
                _value = (RHS ? (SetBit | ValueBit) : SetBit) | (_value & DefaultBit);

                return (*this);
            }

            inline bool Value() const
            {
                return ((_value & SetBit) != 0 ? (_value & ValueBit) != 0 : (_value & DefaultBit) != 0);
            }

            inline bool Default() const
            {
                return (_value & DefaultBit) != 0;
            }

            inline operator bool() const
            {
                return Value();
            }

            void Null(const bool enabled)
            {
                if (enabled == true)
                    _value |= NullBit;
                else
                    _value &= ~NullBit;
            }

            // IElement and IMessagePack iface:
            bool IsSet() const override
            {
                return ((_value & (SetBit | NullBit)) != 0);
            }

            bool IsNull() const override
            {
                return ((_value & NullBit) != 0);
            }

            void Clear() override
            {
                _value = (_value & DefaultBit);
            }

        private:
            // IElement iface:
            uint16_t Serialize(char stream[], const uint16_t maxLength, uint32_t& offset) const override
            {
                static constexpr char trueBuffer[] = "true";
                static constexpr char falseBuffer[] = "false";

                uint16_t loaded = 0;
                if ((_value & NullBit) != 0) {
                    while ((loaded < maxLength) && (offset < 4)) {
                        stream[loaded++] = NullTag[offset++];
                    }
                    if (offset == 4) {
                        offset = 0;
                    }
                } else if (Value() == true) {
                    while ((loaded < maxLength) && (offset < (sizeof(trueBuffer) - 1))) {
                        stream[loaded++] = trueBuffer[offset++];
                    }
                    if (offset == (sizeof(trueBuffer) - 1)) {
                        offset = 0;
                    }
                } else {
                    while ((loaded < maxLength) && (offset < (sizeof(falseBuffer) - 1))) {
                        stream[loaded++] = falseBuffer[offset++];
                    }
                    if (offset == (sizeof(falseBuffer) - 1)) {
                        offset = 0;
                    }
                }
                return (loaded);
            }

            uint16_t Deserialize(const char stream[], const uint16_t maxLength, uint32_t& offset, Core::OptionalType<Error>& error) override
            {
                uint16_t loaded = 0;
                static constexpr char trueBuffer[] = "true";
                static constexpr char falseBuffer[] = "false";

                if (offset == 0) {
                    if (stream[0] == trueBuffer[0]) {
                        _value = DeserializeBit | (_value & DefaultBit);
                        offset = 1;
                        loaded = 1;
                    } else if (stream[0] == falseBuffer[0]) {
                        _value = (_value & DefaultBit);
                        offset = 1;
                        loaded = 1;
                    } else if (stream[0] == 'n') {
                        offset = 1;
                        _value = NullBit | (_value & DefaultBit);
                        loaded = 1;
                    } else if (stream[0] == '0') {
                        _value = SetBit | (_value & DefaultBit);
                        loaded = 1;
                    } else if (stream[0] == '1') {
                        _value = SetBit | ValueBit | (_value & DefaultBit);
                        loaded = 1;
                    } else {
                        _value = ErrorBit | (_value & DefaultBit);
                        offset = 0;
                    }
                }

                if (offset > 0) {
                    uint8_t length = (_value & NullBit ? 4 : _value & DeserializeBit ? sizeof(trueBuffer) : sizeof(falseBuffer)) - 1;
                    const char* buffer = (_value & NullBit ? IElement::NullTag : _value & DeserializeBit ? trueBuffer : falseBuffer);

                    while ((loaded < maxLength) && (offset < length) && ((_value & ErrorBit) == 0)) {
                        if (stream[loaded] != buffer[offset]) {
                            _value = ErrorBit | (_value & DefaultBit);
                        } else {
                            offset++;
                            loaded++;
                        }
                    }

                    if ((offset == length) || ((_value & ErrorBit) != 0)) {
                        offset = 0;
                        _value |= SetBit | ((_value & (ErrorBit | DeserializeBit | NullBit)) == DeserializeBit ? ValueBit : 0);
                    }
                }
                return (loaded);
            }

            // IMessagePack iface:
            uint16_t Serialize(uint8_t stream[], const uint16_t maxLength, uint32_t& offset) const override
            {
                if ((_value & NullBit) != 0) {
                    stream[0] = IMessagePack::NullValue;
                } else if ((_value & ValueBit) != 0) {
                    stream[0] = 0xC3;
                } else {
                    stream[0] = 0xC2;
                }
                return (1);
            }

            uint16_t Deserialize(const uint8_t stream[], const uint16_t maxLength, uint32_t& offset) override
            {
                if ((stream[0] == IMessagePack::NullValue) != 0) {
                    _value = NullBit;
                } else if ((stream[0] == 0xC3) != 0) {
                    _value = ValueBit | SetBit;
                } else if ((stream[0] == 0xC2) != 0) {
                    _value = SetBit;
                } else {
                    _value = ErrorBit;
                }

                return (1);
            }

        private:
            uint8_t _value;
        };

        class EXTERNAL String : public IElement, public IMessagePack {
        private:
            static constexpr uint32_t None = 0x00000000;
            static constexpr uint32_t ScopeMask = 0x007FFFFF;
            static constexpr uint32_t DepthCountMask = 0x0F800000;
            static constexpr uint32_t QuotedSerializeBit = 0x80000000;
            static constexpr uint32_t SetBit = 0x40000000;
            static constexpr uint32_t QuoteFoundBit = 0x20000000;
            static constexpr uint32_t NullBit = 0x10000000;

            template <int N>
            uint8_t MaxOpaqueObjectDepth()
            {
                return ((N >> 1) > 0) ? 1 + MaxOpaqueObjectDepth<(N >> 1)>() : 1;
            }

        public:
            explicit String(const bool quoted = true)
                : _default()
                , _scopeCount(quoted ? QuotedSerializeBit : None)
                , _unaccountedCount(0)
                , _value()
            {
            }

            explicit String(const string& Value, const bool quoted = true)
                : _default()
                , _scopeCount(quoted ? QuotedSerializeBit : None)
                , _unaccountedCount(0)
                , _value()
            {
                Core::ToString(Value.c_str(), _default);
            }

            explicit String(const char Value[], const bool quoted = true)
                : _default()
                , _scopeCount(quoted ? QuotedSerializeBit : None)
                , _unaccountedCount(0)
                , _value()
            {
                Core::ToString(Value, _default);
            }

#ifndef __NO_WCHAR_SUPPORT__
            explicit String(const wchar_t Value[], const bool quoted = true)
                : _default()
                , _scopeCount(quoted ? QuotedSerializeBit : None)
                , _unaccountedCount(0)
                , _value()
            {
                Core::ToString(Value, _default);
            }
#endif // __NO_WCHAR_SUPPORT__

            String(const String& copy)
                : _default(copy._default)
                , _scopeCount(copy._scopeCount & (QuotedSerializeBit | SetBit))
                , _unaccountedCount(0)
                , _value(copy._value)
            {
            }

            ~String() override
            {
            }

            String& operator=(const string& RHS)
            {
                Core::ToString(RHS.c_str(), _value);
                _scopeCount |= SetBit;

                return (*this);
            }

            String& operator=(const char RHS[])
            {
                Core::ToString(RHS, _value);
                _scopeCount |= SetBit;

                return (*this);
            }

#ifndef __NO_WCHAR_SUPPORT__
            String& operator=(const wchar_t RHS[])
            {
                Core::ToString(RHS, _value);
                _scopeCount |= SetBit;

                return (*this);
            }
#endif // __NO_WCHAR_SUPPORT__

            String& operator=(const String& RHS)
            {
                _default = RHS._default;
                _value = RHS._value;
                _scopeCount = (RHS._scopeCount & ~QuotedSerializeBit) | (_scopeCount & QuotedSerializeBit);

                return (*this);
            }

            inline bool operator==(const String& RHS) const
            {
                return (Value() == RHS.Value());
            }

            inline bool operator!=(const String& RHS) const
            {
                return (!operator==(RHS));
            }

            inline bool operator==(const char RHS[]) const
            {
                return (Value() == RHS);
            }

            inline bool operator!=(const char RHS[]) const
            {
                return (!operator==(RHS));
            }

#ifndef __NO_WCHAR_SUPPORT__
            inline bool operator==(const wchar_t RHS[]) const
            {
                std::string comparator;
                Core::ToString(RHS, comparator);
                return (Value() == comparator);
            }

            inline bool operator!=(const wchar_t RHS[]) const
            {
                return (!operator==(RHS));
            }
#endif // __NO_WCHAR_SUPPORT__

            inline bool operator<(const String& RHS) const
            {
                return (Value() < RHS.Value());
            }

            inline bool operator>(const String& RHS) const
            {
                return (Value() > RHS.Value());
            }

            inline bool operator>=(const String& RHS) const
            {
                return (!operator<(RHS));
            }

            inline bool operator<=(const String& RHS) const
            {
                return (!operator>(RHS));
            }

            inline const string Value() const
            {
                if ((_scopeCount & (SetBit | QuoteFoundBit | QuotedSerializeBit)) == (SetBit | QuoteFoundBit)) {
                    return ('\"' + Core::ToString(_value.c_str()) + '\"');
                }
                return (((_scopeCount & (SetBit | NullBit)) == SetBit) ? Core::ToString(_value.c_str()) : Core::ToString(_default.c_str()));
            }

            inline const string& Default() const
            {
                return (_default);
            }

            void Null(const bool enabled)
            {
                if (enabled == true)
                    _scopeCount |= NullBit;
                else
                    _scopeCount &= ~NullBit;
            }

            // IElement iface:
            bool IsNull() const override
            {
                return (_scopeCount & NullBit) != 0;
            }

            bool IsSet() const override
            {
                return ((_scopeCount & (SetBit | NullBit)) != 0);
            }

            void Clear() override
            {
                _scopeCount = (_scopeCount & QuotedSerializeBit);
            }

            inline bool IsQuoted() const
            {
                return ((_scopeCount & (QuotedSerializeBit | QuoteFoundBit)) != 0);
            }

            inline void SetQuoted(const bool enable)
            {
                if (enable == true) {
                    _scopeCount |= QuotedSerializeBit;
                } else {
                    _scopeCount &= (~QuotedSerializeBit);
                }
            }

        protected:
            inline bool MatchLastCharacter(const string& str, char ch) const
            {
                return (str.length() > 0) && (str[str.length() - 1] == ch);
            }

            // IElement iface:
            uint16_t Serialize(char stream[], const uint16_t maxLength, uint32_t& offset) const override
            {
                bool quoted = IsQuoted();
                uint16_t result = 0;

                ASSERT(maxLength > 0);

                if ((quoted == false) || ((_scopeCount & NullBit) != 0)) {
                    std::string source((_value.empty() || (_scopeCount & NullBit)) ? NullTag : _value);
                    result = static_cast<uint16_t>(source.copy(stream, maxLength, offset));
                    offset = (result < maxLength ? 0 : offset + result);
                } else {
                    if (offset == 0) {
                        // We always start with a quote or Block marker
                        stream[result++] = '\"';
                        offset = 1;
                        _unaccountedCount = 0;
                    }

                    uint32_t length = static_cast<uint32_t>(_value.length()) - (offset - 1);
                    if (length > 0) {
                        const TCHAR* source = &(_value[offset - 1]);
                        offset += length;

                        while ((result < maxLength) && (length > 0)) {

                            // See where we are and add...
                            if ((*source != '\"') || (_unaccountedCount == 1)) {
                                _unaccountedCount = 0;
                                stream[result++] = *source++;
                                length--;
                            } else {
                                // Check if we need to escape...
                                if(*(source - 1) != '\\')
                                {
                                    stream[result++] = '\\';
                                    _unaccountedCount = 1;
                                }
                                else
                                {
                                    stream[result++] = *source++;
                                    length--;   
                                }
                            }
                        }
                    }

                    if (result == maxLength) {
                        offset -= length;
                    } else {
                        // And we close with a quote..
                        stream[result++] = '\"';
                        offset = 0;
                    }
                }

                return (result);
            }

            uint16_t Deserialize(const char stream[], const uint16_t maxLength, uint32_t& offset, Core::OptionalType<Error>& error) override
            {
                bool finished = false;
                uint16_t result = 0;
                ASSERT(maxLength > 0);

                if (offset == 0) {
                    _value.clear();
                    if (stream[result] != '\"') {
                        _unaccountedCount = 0;
                    } else {
                        result++;
                        _scopeCount |= QuoteFoundBit;
                        _unaccountedCount = 1;
                    }
                }

                bool escapedSequence = MatchLastCharacter(_value, '\\');

                // Might be that the last character we added was a
                while ((result < maxLength) && (finished == false)) {

                    TCHAR current = stream[result];

                    if (escapedSequence == false) {
                        // Do not interpret anything if it's quoted.
                        if ((_scopeCount & QuoteFoundBit) != 0) {
                            if (current == '\"') {
                                uint8_t depth = static_cast<uint8_t>((_scopeCount & DepthCountMask) >> MaxOpaqueObjectDepth<ScopeMask>());
                                if (depth == 0) {
                                    result++;
                                    finished = true;
                                } else {
                                    _scopeCount = ((_scopeCount ^ QuoteFoundBit) & ~DepthCountMask) | ((depth - 1) << MaxOpaqueObjectDepth<ScopeMask>());
                                }                                
                            }
                        } else if (current == '\"') {
                            _scopeCount = ((_scopeCount ^ QuoteFoundBit) & (~DepthCountMask)) | (((_scopeCount & DepthCountMask) + (1 << MaxOpaqueObjectDepth<ScopeMask>())) & DepthCountMask);
                        } 
                        else {
                            uint8_t depth = ((_scopeCount & DepthCountMask) >> MaxOpaqueObjectDepth<ScopeMask>());
                            if ((current == '{') || (current == '[')) {
                                if (depth + 1 > MaxOpaqueObjectDepth<ScopeMask>()) {
                                    error = Error{ "Opaque object nesting too deep" };
                                    finished = true;
                                } else {
                                    ++depth;
                                    uint32_t scope = _scopeCount & ScopeMask;
                                    scope <<= 1;
                                    scope |= static_cast<uint32_t>(current == '{' ? ScopeBracket::CURLY_BRACKET : ScopeBracket::SQUARE_BRACKET);
                                    _scopeCount &= ~(DepthCountMask | ScopeMask);
                                    _scopeCount |= (depth << MaxOpaqueObjectDepth<ScopeMask>()) | scope;
                                }
                            } else if ((current == '}') || (current == ']')) {
                                if (depth > 0) {
                                    uint32_t scope = _scopeCount & ScopeMask;
                                    ScopeBracket bracket = static_cast<ScopeBracket>(scope & 0x1);
                                    if ((current == '}') && (bracket != ScopeBracket::CURLY_BRACKET)) {
                                        error = Error{ "Expected \"]\" but got \"}\" in opaque object" };
                                        finished = true;
                                    } else if ((current == ']') && (bracket != ScopeBracket::SQUARE_BRACKET)) {
                                        error = Error{ "Expected \"}\" but got \"]\" in opaque object" };
                                        finished = true;
                                    } else {
                                        --depth;
                                        scope >>= 1;
                                        _scopeCount &= ~(DepthCountMask | ScopeMask);
                                        _scopeCount |= (depth << MaxOpaqueObjectDepth<ScopeMask>()) | scope;
                                    }
                                } else {
                                    finished = true;
                                }
                            } else if (depth == 0) {
                                finished = ((current == ',') || (current == ' ') || (current == '\t') || (current == '\0'));
                            }
                        }
                    }

                    if (finished == false) {
                        EscapeSequenceAction escapeHandling = EscapeSequenceAction::NOTHING;

                        if ((escapedSequence == true) && ((_scopeCount & DepthCountMask) == 0)) {
                            if (!IsValidEscapeSequence(current)) {
                                finished = true;
                                error = Error{ "Invalid escape sequence \"\\" + std::string(1, current) + "\"." };
                                ++result;
                                break;
                            } else {
                                escapeHandling = GetEscapeSequenceAction(current);
                            }
                        }

                        if (escapeHandling == EscapeSequenceAction::COLLAPSE || escapeHandling == EscapeSequenceAction::REPLACE) {
                            if (escapeHandling == EscapeSequenceAction::REPLACE) {
                                current = EscapeSequenceReplacemnent(current);
                            }
                            _value[_value.length() - 1] = current;
                            ++_unaccountedCount;
                        } else {
                            // Write the amount we possibly can..
                            _value += current;
                        }

                        escapedSequence = (current == '\\' && escapeHandling != EscapeSequenceAction::COLLAPSE);

                        // Move on to the next position
                        result++;
                    }
                }

                if (finished == false) {
                    offset = static_cast<uint32_t>(_value.length()) + _unaccountedCount;
                } else {
                    offset = 0;
                    _scopeCount |= ((_scopeCount & QuoteFoundBit) ? SetBit : (_value == NullTag ? NullBit : SetBit));
                }

                return (result);
            }

            // IMessagePack iface:
            uint16_t Serialize(uint8_t stream[], const uint16_t maxLength, uint32_t& offset) const override
            {
                uint16_t loaded = 0;
                if (offset == 0) {
                    if ((_scopeCount & NullBit) != 0) {
                        stream[loaded++] = IMessagePack::NullValue;
                    } else if (_value.length() <= 31) {
                        _unaccountedCount = 1;
                        stream[loaded++] = static_cast<uint8_t>(_value.length() | 0xA0);
                        offset++;
                    } else if (_value.length() <= 0xFF) {
                        _unaccountedCount = 2;
                        stream[loaded++] = 0xD9;
                        offset++;
                    } else if (_value.length() <= 0xFFFF) {
                        _unaccountedCount = 3;
                        stream[loaded++] = 0xDA;
                        offset++;
                    } else {
                        stream[loaded++] = IMessagePack::NullValue;
                    }
                }

                if (offset != 0) {
                    while ((loaded < maxLength) && (offset < _unaccountedCount)) {
                        stream[loaded++] = static_cast<uint8_t>((_value.length() >> (8 * (_unaccountedCount - offset - 1))) & 0xFF);
                        offset++;
                    }

                    uint16_t copied = 0;
                    while ((loaded < maxLength) && (offset != 0)) {
                        copied = static_cast<uint16_t>(_value.copy(reinterpret_cast<char*>(&stream[loaded]), (maxLength - loaded), offset - _unaccountedCount));
                        offset += copied;
                        loaded += copied;
                        if (_unaccountedCount) {
                           offset -=_unaccountedCount;
                           _unaccountedCount = 0;
                        }

                        if (offset >= _value.length()) {
                            offset = 0;
                        }
                    }
                }

                return (loaded);
            }

            uint16_t Deserialize(const uint8_t stream[], const uint16_t maxLength, uint32_t& offset) override
            {
                uint16_t loaded = 0;
                if (offset == 0) {
                    _value.clear();
                    if (stream[loaded] == IMessagePack::NullValue) {
                        _scopeCount |= NullBit;
                        loaded++;
                    } else if ((stream[loaded] & 0xA0) == 0xA0) {
                        _unaccountedCount = stream[loaded] & 0x1F;
                        offset = 3;
                        loaded++;
                    } else if (stream[loaded] == 0xD9) {
                        _unaccountedCount = 0;
                        offset = 2;
                        loaded++;
                    } else if (stream[loaded] == 0xDA) {
                        _unaccountedCount = 0;
                        offset = 1;
                        loaded++;
                    } else {
                        loaded = maxLength;
                    }
                }

                if (offset != 0) {
                    while ((loaded < maxLength) && (offset < 3)) {
                        _unaccountedCount = (_unaccountedCount << 8) + stream[loaded++];
                        offset++;
                    }

                    while ((loaded < maxLength) && ((offset - 3) < static_cast<uint16_t>(_unaccountedCount))) {
                        _value += static_cast<char>(stream[loaded++]);
                        offset++;
                    }

                    if ((offset >= 3) && (static_cast<uint16_t>(offset - 3) == _unaccountedCount)) {
                        offset = 0;
                        _scopeCount |= ((_scopeCount & QuoteFoundBit) ? SetBit : (_value == NullTag ? NullBit : SetBit));
                    }
                }

                return (loaded);
            }

        private:
            bool IsValidEscapeSequence(char current) const
            {
                ASSERT(MatchLastCharacter(_value, '\\') == true);
                // Any character may be escaped using \uXXXX. The serlializer should escape
                // control chars with values less that 0x1F using this convention. Also serializer
                // should change '"' '\' '\n' '\t' '\f' '\r' '\f' to
                // '\''"' '\''\' '\''n' '\''t' '\''f' '\''r' '\''f' and deserisalizer has to change tham back
                return current == '"' || current == 'b' || current == 'n' || current == 't' || current == 'u' || current == '/' || current == '\\' || current == 'f' || current == 'r';
            }

            enum class EscapeSequenceAction {
                NOTHING,
                COLLAPSE,
                REPLACE
            };

            EscapeSequenceAction GetEscapeSequenceAction(char current) const
            {
                EscapeSequenceAction action = EscapeSequenceAction::COLLAPSE;
                if (current == 'u') {
                    action = EscapeSequenceAction::NOTHING;
                } else if((current == '\"') && (_scopeCount & DepthCountMask)) {
                    action = EscapeSequenceAction::NOTHING;
                } else {
                    if (current == 'n' || current == 'r' || current == 't' || current == 'f' || current == 'b')
                        action = EscapeSequenceAction::REPLACE;
                }

                return action;
            }

            char EscapeSequenceReplacemnent(char current) const
            {
                ASSERT(GetEscapeSequenceAction(current) == EscapeSequenceAction::REPLACE);
                char replacement = current;
                switch (current) {
                case 'n':
                    replacement = '\n';
                    break;
                case 'r':
                    replacement = '\r';
                    break;
                case 't':
                    replacement = '\t';
                    break;
                case 'f':
                    replacement = '\f';
                    break;
                case 'b':
                    replacement = '\b';
                    break;
                }
                return replacement;
            }

            enum class ScopeBracket : bool {
                CURLY_BRACKET = 0,
                SQUARE_BRACKET = 1
            };

            std::string _default;
            // The value stores the following BITS:
            // | 4 |  5 |         23          |
            // FFFFDDDDDSSSSSSSSSSSSSSSSSSSSSSS
            // Where:
            // F are flags bits (Null, Set etc.)
            // D are depth value bits
            // S bits keep scope stack.
            // This constrains the maximal depth of the opaque object to be 23.
            uint32_t _scopeCount;
            mutable uint32_t _unaccountedCount;
            std::string _value;
        };

        class EXTERNAL Buffer : public IElement, public IMessagePack {
        private:
            enum modus {
                SET = 0x20,
                ERROR = 0x40,
                UNDEFINED = 0x80
            };

        public:
            Buffer()
                : _state(0)
                , _lastStuff(0)
                , _index(0)
                , _length(0)
                , _maxLength(255)
                , _buffer(reinterpret_cast<uint8_t*>(::malloc(_maxLength)))
            {
            }

            ~Buffer() override
            {
                if (_buffer != nullptr) {
                    ::free(_buffer);
                }
            }

            void Null(const bool enabled)
            {
                if (enabled == true)
                    _state |= UNDEFINED;
                else
                    _state &= ~UNDEFINED;
            }

            // IElement and IMessagePack iface:
            bool IsSet() const override
            {
                return ((_length > 0) && ((_state & SET) != 0));
            }

            bool IsNull() const
            {
                return ((_state & UNDEFINED) != 0);
            }

            void Clear() override
            {
                _state = 0;
                _length = 0;
            }

        protected:
            // IElement iface:
            uint16_t Serialize(char stream[], const uint16_t maxLength, uint32_t& offset) const override
            {
                static const TCHAR base64_chars[] = "ABCDEFGHIJKLMNOPQRSTUVWXYZ"
                                                    "abcdefghijklmnopqrstuvwxyz"
                                                    "0123456789+/";

                uint16_t loaded = 0;

                if (offset == 0) {
                    _state = 0;
                    _index = 0;
                    _lastStuff = 0;
                    offset = 1;
                    stream[loaded++] = ((_state & UNDEFINED) == 0 ? '\"' : 'n');
                }

                if ((_state & UNDEFINED) == 0) {
                    while ((loaded < maxLength) && (offset < 4)) {
                        stream[loaded++] = IElement::NullTag[offset++];
                    }
                    if (offset == 4) {
                        offset = 0;
                    }
                } else {
                    while ((loaded < maxLength) && (_index < _length)) {
                        if (_state == 0) {
                            stream[loaded++] = base64_chars[((_buffer[_index] & 0xFC) >> 2)];
                            _lastStuff = ((_buffer[_index] & 0x03) << 4);
                            _state = 1;
                            _index++;
                        } else if (_state == 1) {
                            stream[loaded++] += base64_chars[(((_buffer[_index] & 0xF0) >> 4) | _lastStuff)];
                            _lastStuff = ((_buffer[_index] & 0x0F) << 2);
                            _index++;
                            _state = 2;
                        } else if (_state == 2) {
                            stream[loaded++] += base64_chars[(((_buffer[_index] & 0xC0) >> 6) | _lastStuff)];
                            _state = 3;
                        } else {
                            ASSERT(_state == 3);
                            stream[loaded++] += base64_chars[(_buffer[_index] & 0x3F)];
                            _state = 0;
                            _index++;
                        }
                    }

                    if ((loaded < maxLength) && (_index == _length)) {
                        if (_state != 0) {
                            stream[loaded++] = base64_chars[_lastStuff];
                            _state = 0;
                        }
                        if (loaded < maxLength) {
                            stream[loaded++] = '\"';
                            offset = 0;
                        }
                    }
                }
                return (loaded);
            }

            uint16_t Deserialize(const char stream[], const uint16_t maxLength, uint32_t& offset, Core::OptionalType<Error>& error) override
            {
                uint16_t loaded = 0;

                if (offset == 0) {
                    _state = 0xFF;
                    _index = 0;
                    _lastStuff = 0;
                    _length = 0;
                    offset = 1;
                }

                if (_state == 0xFF) {

                    while ((loaded < maxLength) && ((stream[loaded] != '\"') && (stream[loaded] != 'n'))) {
                        loaded++;
                    }

                    if (loaded < maxLength) {

                        loaded++;
                        _state = (stream[loaded] == 'n' ? UNDEFINED : 0);
                    }
                }

                if (_state != 0xFF) {
                    if ((_state & UNDEFINED) != 0) {
                        while ((loaded < maxLength) && (offset != 0) && (offset < 4)) {
                            if (stream[loaded] != IElement::NullTag[offset]) {
                                error = Error{ "Only base64 characters or null supported." };
                                _state = ERROR;
                                offset = 0;
                            } else {
                                offset++;
                                loaded++;
                            }
                        }
                    } else if ((_state & SET) == 0) {
                        while (loaded < maxLength) {
                            uint8_t converted;
                            TCHAR current = stream[loaded++];

                            if ((current >= 'A') && (current <= 'Z')) {
                                converted = (current - 'A');
                            } else if ((current >= 'a') && (current <= 'z')) {
                                converted = (current - 'a' + 26);
                            } else if ((current >= '0') && (current <= '9')) {
                                converted = (current - '0' + 52);
                            } else if (current == '+') {
                                converted = 62;
                            } else if (current == '/') {
                                converted = 63;
                            } else if (::isspace(current)) {
                                continue;
                            } else if (current == '\"') {
                                _state |= SET;
                                break;
                            } else {
                                error = Error{ "Only base64 characters or null supported." };
                                _state = ERROR;
                                offset = 0;
                                break;
                            }

                            // See if we can still add a character
                            if (_index == _maxLength) {
                                _maxLength = (2 * _maxLength);
                                _buffer = reinterpret_cast<uint8_t*>(::realloc(_buffer, _maxLength));
                            }

                            if (_state == 0) {
                                _lastStuff = converted << 2;
                                _state = 1;
                            } else if (_state == 1) {
                                _buffer[_index++] = (((converted & 0x30) >> 4) | _lastStuff);
                                _lastStuff = ((converted & 0x0F) << 4);
                                _state = 2;
                            } else if (_state == 2) {
                                _buffer[_index++] = (((converted & 0x3C) >> 2) | _lastStuff);
                                _lastStuff = ((converted & 0x03) << 6);
                                _state = 3;
                            } else if (_state == 3) {
                                _buffer[_index++] = ((converted & 0x3F) | _lastStuff);
                                _state = 0;
                            }
                        }

                        if (((_state & SET) == SET) && ((_state & 0xF) != 0)) {

                            if (_index == _maxLength) {
                                _maxLength = _maxLength + 0xFF;
                                _buffer = reinterpret_cast<uint8_t*>(::realloc(_buffer, _maxLength));
                            }
                            _buffer[_index++] = _lastStuff;
                        }
                    }
                }

                return (loaded);
            }

            // IMessagePack iface:
            uint16_t Serialize(uint8_t stream[], const uint16_t maxLength, uint32_t& offset) const override
            {
                uint16_t loaded = 0;
                if (offset == 0) {
                    if ((_state & UNDEFINED) != 0) {
                        stream[loaded++] = IMessagePack::NullValue;
                    } else if (_length <= 0xFF) {
                        _index = 0;
                        stream[loaded++] = 0xC4;
                        offset = 2;
                    } else {
                        _index = 0;
                        stream[loaded++] = 0xC5;
                        offset = 1;
                    }
                }

                if (offset != 0) {
                    while ((loaded < maxLength) && (offset < 3)) {
                        stream[loaded++] = static_cast<uint8_t>((_length >> (8 * (2 - offset))) & 0xFF);
                        offset++;
                    }

                    while ((loaded < maxLength) && (_index < _length)) {
                        stream[loaded++] = _buffer[_index++];
                    }
                    offset = (_index == _length);
                }

                return (loaded);
            }

            uint16_t Deserialize(const uint8_t stream[], const uint16_t maxLength, uint32_t& offset) override
            {
                uint16_t loaded = 0;
                if (offset == 0) {
                    _state = 0;
                    _length = 0;
                    _index = 0;

                    if (stream[loaded] == IMessagePack::NullValue) {
                        _state = UNDEFINED;
                        loaded++;
                    } else if (stream[loaded] == 0xC4) {
                        offset = 2;
                        loaded++;
                    } else if (stream[loaded] == 0xC5) {
                        offset = 1;
                        loaded++;
                    } else {
                        _state = ERROR;
                    }
                }

                if (offset != 0) {
                    while ((loaded < maxLength) && (offset < 3)) {
                        _length = (_length << 8) + stream[loaded++];
                        offset++;
                    }

                    if (offset == 3) {
                        if (_length > _maxLength) {
                            _maxLength = _length;
                            ::free(_buffer);
                            _buffer = reinterpret_cast<uint8_t*>(::malloc(_maxLength));
                        }
                        offset = 4;
                    }

                    while ((loaded < maxLength) && (_index < _length)) {
                        _buffer[_index++] = stream[loaded++];
                    }

                    if (_index == _length) {
                        offset = 0;
                    }
                }

                return (loaded);
            }

        private:
            mutable uint8_t _state;
            mutable uint8_t _lastStuff;
            mutable uint16_t _index;
            uint16_t _length;
            uint16_t _maxLength;
            uint8_t* _buffer;
        };

        template <typename ENUMERATE>
        class EnumType : public IElement, public IMessagePack {
        private:
            enum status {
                SET = 0x01,
                ERROR = 0x02,
                UNDEFINED = 0x04
            };

        public:
            EnumType()
                : _state(0)
                , _value()
                , _default(static_cast<ENUMERATE>(0))
            {
            }

            EnumType(const ENUMERATE Value)
                : _state(0)
                , _value()
                , _default(Value)
            {
            }

            EnumType(const EnumType<ENUMERATE>& copy)
                : _state(copy._state)
                , _value(copy._value)
                , _default(copy._default)
            {
            }

            ~EnumType() override
            {
            }

            EnumType<ENUMERATE>& operator=(const EnumType<ENUMERATE>& RHS)
            {
                _value = RHS._value;
                _state = RHS._state;
                return (*this);
            }

            EnumType<ENUMERATE>& operator=(const ENUMERATE& RHS)
            {
                _value = RHS;
                _state = SET;

                return (*this);
            }

            inline const ENUMERATE Default() const
            {
                return (_default);
            }

            inline const ENUMERATE Value() const
            {
                return (((_state & (SET | UNDEFINED)) == SET) ? _value : _default);
            }

            inline operator const ENUMERATE() const
            {
                return Value();
            }

            const TCHAR* Data() const
            {
                return (Core::EnumerateType<ENUMERATE>(Value()).Data());
            }

            void Null(const bool enabled)
            {
                if (enabled == true)
                    _state |= UNDEFINED;
                else
                    _state &= ~UNDEFINED;
            }

            bool IsSet() const override
            {
                return ((_state & SET) != 0);
            }

            bool IsNull() const override
            {
                return ((_state & UNDEFINED) != 0);
            }

            void Clear() override
            {
                _state = 0;
            }

        private:
            // IElement iface:
            uint16_t Serialize(char stream[], const uint16_t maxLength, uint32_t& offset) const override
            {
                if (offset == 0) {
                    if ((_state & UNDEFINED) != 0) {
                        _parser.Null(true);
                    } else {
                        _parser = Core::EnumerateType<ENUMERATE>(Value()).Data();
                    }
                }
                return (static_cast<const IElement&>(_parser).Serialize(stream, maxLength, offset));
            }

            uint16_t Deserialize(const char stream[], const uint16_t maxLength, uint32_t& offset, Core::OptionalType<Error>& error) override
            {
                uint16_t result = static_cast<IElement&>(_parser).Deserialize(stream, maxLength, offset, error);

                if (offset == 0) {

                    if (_parser.IsNull() == true) {
                        _state = UNDEFINED;
                    } else if (_parser.IsSet() == true) {
                        // Looks like we parsed the value. Lets see if we can find it..
                        Core::EnumerateType<ENUMERATE> converted(_parser.Value().c_str(), false);

                        if (converted.IsSet() == true) {
                            _value = converted.Value();
                            _state = SET;
                        } else {
                            _state = UNDEFINED;
                            TRACE_L1(_T("Unknown enum value: %s"), _parser.Value().c_str());
                        }
                    } else {
                        error = Error{ "Invalid enum" };
                        _state = ERROR;
                    }
                }

                return (result);
            }

            // IMessagePack iface:
            uint16_t Serialize(uint8_t stream[], const uint16_t maxLength, uint32_t& offset) const override
            {
                uint16_t loaded = 0;

                if (offset == 0) {
                    if ((_state & UNDEFINED) != 0) {
                        stream[loaded++] = IMessagePack::NullValue;
                    } else {
                        _package = static_cast<uint32_t>(Value());
                    }
                }

                return (loaded == 0 ? static_cast<const IMessagePack&>(_package).Serialize(stream, maxLength, offset) : loaded);
            }

            uint16_t Deserialize(const uint8_t stream[], const uint16_t maxLength, uint32_t& offset) override
            {
                uint16_t result = 0;

                if ((offset == 0) && (stream[0] == IMessagePack::NullValue)) {
                    _state = UNDEFINED;
                    result = 1;
                } else {
                    result = static_cast<IMessagePack&>(_package).Deserialize(stream, maxLength, offset);
                }

                if ((offset == 0) && (_state != UNDEFINED)) {
                    if (_package.IsSet() == true) {
                        _value = static_cast<ENUMERATE>(_package.Value());
                    } else {
                        _state = ERROR;
                    }
                }

                return (result);
            }

        private:
            uint8_t _state;
            ENUMERATE _value;
            ENUMERATE _default;
            mutable String _parser;
            mutable NumberType<uint32_t, FALSE, BASE_HEXADECIMAL> _package;
        };

        template <typename ELEMENT>
        class ArrayType : public IElement, public IMessagePack {
        private:
            enum modus : uint8_t {
                ERROR = 0x80,
                UNDEFINED = 0x40
            };

            static constexpr uint16_t FIND_MARKER = 0;
            static constexpr uint16_t BEGIN_MARKER = 1;
            static constexpr uint16_t END_MARKER = 2;
            static constexpr uint16_t SKIP_BEFORE = 3;
            static constexpr uint16_t SKIP_AFTER = 4;
            static constexpr uint16_t PARSE = 5;

        public:
            template <typename ARRAYELEMENT>
            class ConstIteratorType {
            private:
                typedef std::list<ARRAYELEMENT> ArrayContainer;
                enum State {
                    AT_BEGINNING,
                    AT_ELEMENT,
                    AT_END
                };

            public:
                ConstIteratorType()
                    : _container(nullptr)
                    , _iterator()
                    , _state(AT_BEGINNING)
                {
                }

                ConstIteratorType(const ArrayContainer& container)
                    : _container(&container)
                    , _iterator(container.begin())
                    , _state(AT_BEGINNING)
                {
                }

                ConstIteratorType(const ConstIteratorType<ARRAYELEMENT>& copy)
                    : _container(copy._container)
                    , _iterator(copy._iterator)
                    , _state(copy._state)
                {
                }

                ~ConstIteratorType()
                {
                }

                ConstIteratorType<ARRAYELEMENT>& operator=(const ConstIteratorType<ARRAYELEMENT>& RHS)
                {
                    _container = RHS._container;
                    _iterator = RHS._iterator;
                    _state = RHS._state;

                    return (*this);
                }

            public:
                inline bool IsValid() const
                {
                    return (_state == AT_ELEMENT);
                }

                void Reset()
                {
                    if (_container != nullptr) {
                        _iterator = _container->begin();
                    }
                    _state = AT_BEGINNING;
                }

                virtual bool Next()
                {
                    if (_container != nullptr) {
                        if (_state != AT_END) {
                            if (_state != AT_BEGINNING) {
                                _iterator++;
                            }

                            while ((_iterator != _container->end()) && (_iterator->IsSet() == false)) {
                                _iterator++;
                            }

                            _state = (_iterator != _container->end() ? AT_ELEMENT : AT_END);
                        }
                    } else {
                        _state = AT_END;
                    }
                    return (_state == AT_ELEMENT);
                }

                const ARRAYELEMENT& Current() const
                {
                    ASSERT(_state == AT_ELEMENT);

                    return (*_iterator);
                }

                inline uint32_t Count() const
                {
                    return (_container == nullptr ? 0 : static_cast<uint32_t>(_container->size()));
                }

            private:
                const ArrayContainer* _container;
                typename ArrayContainer::const_iterator _iterator;
                State _state;
            };

            template <typename ARRAYELEMENT>
            class IteratorType {
            private:
                typedef std::list<ARRAYELEMENT> ArrayContainer;
                enum State {
                    AT_BEGINNING,
                    AT_ELEMENT,
                    AT_END
                };

            public:
                IteratorType()
                    : _container(nullptr)
                    , _iterator()
                    , _state(AT_BEGINNING)
                {
                }

                IteratorType(ArrayContainer& container)
                    : _container(&container)
                    , _iterator(container.begin())
                    , _state(AT_BEGINNING)
                {
                }

                IteratorType(const IteratorType<ARRAYELEMENT>& copy)
                    : _container(copy._container)
                    , _iterator(copy._iterator)
                    , _state(copy._state)
                {
                }

                ~IteratorType()
                {
                }

                IteratorType<ARRAYELEMENT>& operator=(const IteratorType<ARRAYELEMENT>& RHS)
                {
                    _container = RHS._container;
                    _iterator = RHS._iterator;
                    _state = RHS._state;

                    return (*this);
                }

            public:
                inline bool IsValid() const
                {
                    return (_state == AT_ELEMENT);
                }

                void Reset()
                {
                    if (_container != nullptr) {
                        _iterator = _container->begin();
                    }
                    _state = AT_BEGINNING;
                }

                bool Next()
                {
                    if (_container != nullptr) {
                        if (_state != AT_END) {
                            if (_state != AT_BEGINNING) {
                                _iterator++;
                            }

                            while ((_iterator != _container->end()) && (_iterator->IsSet() == false)) {
                                _iterator++;
                            }

                            _state = (_iterator != _container->end() ? AT_ELEMENT : AT_END);
                        }
                    } else {
                        _state = AT_END;
                    }
                    return (_state == AT_ELEMENT);
                }

                IElement* Element()
                {
                    ASSERT(_state == AT_ELEMENT);

                    return (&(*_iterator));
                }

                ARRAYELEMENT& Current()
                {
                    ASSERT(_state == AT_ELEMENT);

                    return (*_iterator);
                }

                inline uint32_t Count() const
                {
                    return (_container == nullptr ? 0 : _container->size());
                }

            private:
                ArrayContainer* _container;
                typename ArrayContainer::iterator _iterator;
                State _state;
            };

            typedef IteratorType<ELEMENT> Iterator;
            typedef ConstIteratorType<ELEMENT> ConstIterator;

        public:
            ArrayType()
                : _state(0)
                , _count(0)
                , _data()
                , _iterator(_data)
            {
            }

            ArrayType(const ArrayType<ELEMENT>& copy)
                : _state(copy._state)
                , _count(copy._count)
                , _data(copy._data)
                , _iterator(_data)
            {
            }

            ~ArrayType() override
            {
            }

        public:
            // IElement and IMessagePack iface:
            bool IsSet() const override
            {
                return (Length() > 0);
            }

            bool IsNull() const override
            {
                //TODO: Implement null for Arrays
                return ((_state & UNDEFINED) != 0);
            }

            void Clear() override
            {
                _state = 0;
                _data.clear();
            }

            inline uint16_t Length() const
            {
                return static_cast<uint16_t>(_data.size());
            }

            inline ELEMENT& Add()
            {
                _data.push_back(ELEMENT());

                return (_data.back());
            }

            inline ELEMENT& Add(const ELEMENT& element)
            {
                _data.push_back(element);

                return (_data.back());
            }

            ELEMENT& operator[](const uint32_t index)
            {
                uint32_t skip = index;
                ASSERT(index < Length());

                typename std::list<ELEMENT>::iterator locator = _data.begin();

                while (skip != 0) {
                    locator++;
                    skip--;
                }

                ASSERT(locator != _data.end());

                return (*locator);
            }

            const ELEMENT& operator[](const uint32_t index) const
            {
                uint32_t skip = index;
                ASSERT(index < Length());

                typename std::list<ELEMENT>::const_iterator locator = _data.begin();

                while (skip != 0) {
                    locator++;
                    skip--;
                }

                ASSERT(locator != _data.end());

                return (*locator);
            }

            const ELEMENT& Get(const uint32_t index) const
            {
                return operator[](index);
            }

            inline Iterator Elements()
            {
                return (Iterator(_data));
            }

            inline ConstIterator Elements() const
            {
                return (ConstIterator(_data));
            }

            ArrayType<ELEMENT>& operator=(const ArrayType<ELEMENT>& RHS)
            {
                _state = RHS._state;
                _data = RHS._data;
                _iterator = IteratorType<ELEMENT>(_data);

                return (*this);
            }

            inline operator string() const
            {
                string result;
                ToString(result);
                return (result);
            }

            inline ArrayType<ELEMENT>& operator=(const string& RHS)
            {
                FromString(RHS);
                return (*this);
            }

        private:
            // IElement iface:
            uint16_t Serialize(char stream[], const uint16_t maxLength, uint32_t& offset) const override
            {
                uint16_t loaded = 0;

                if (offset == FIND_MARKER) {
                    _iterator.Reset();
                    stream[loaded++] = '[';
                    offset = (_iterator.Next() == false ? ~0 : PARSE);
                } else if (offset == END_MARKER) {
                    offset = ~0;
                }
                while ((loaded < maxLength) && (offset != static_cast<uint32_t>(~0))) {
                    if (offset >= PARSE) {
                        offset -= PARSE;
                        loaded += static_cast<const IElement&>(_iterator.Current()).Serialize(&(stream[loaded]), maxLength - loaded, offset);
                        offset = (offset != FIND_MARKER ? offset + PARSE : (_iterator.Next() == true ? BEGIN_MARKER : ~0));
                    } else if (offset == BEGIN_MARKER) {
                        stream[loaded++] = ',';
                        offset = PARSE;
                    }
                }
                if (offset == static_cast<uint32_t>(~0)) {
                    if (loaded < maxLength) {
                        stream[loaded++] = ']';
                        offset = FIND_MARKER;
                    } else {
                        offset = END_MARKER;
                    }
                }

                return (loaded);
            }

            uint16_t Deserialize(const char stream[], const uint16_t maxLength, uint32_t& offset, Core::OptionalType<Error>& error) override
            {
                uint16_t loaded = 0;
                // Run till we find opening bracket..
                if (offset == FIND_MARKER) {
                    while ((loaded < maxLength) && ::isspace(stream[loaded])) {
                        loaded++;
                    }
                }

                if (loaded == maxLength) {
                    offset = FIND_MARKER;
                } else if (offset == FIND_MARKER) {
                    ValueValidity valid = stream[loaded] != '[' ? IsNullValue(stream, maxLength, offset, loaded) : ValueValidity::VALID;
                    offset = FIND_MARKER;
                    switch (valid) {
                    default:
                        // fall through
                    case ValueValidity::UNKNOWN:
                        break;
                    case ValueValidity::IS_NULL:
                        _state = UNDEFINED;
                        break;
                    case ValueValidity::INVALID:
                        error = Error{ "Invalid value.\"null\" or \"[\" expected." };
                        break;
                    case ValueValidity::VALID:
                        offset = SKIP_BEFORE;
                        loaded++;
                        break;
                    }
                }

                while ((offset != FIND_MARKER) && (loaded < maxLength)) {
                    if ((offset == SKIP_BEFORE) || (offset == SKIP_AFTER)) {
                        // Run till we find a character not a whitespace..
                        while ((loaded < maxLength) && (::isspace(stream[loaded]))) {
                            loaded++;
                        }

                        if (loaded < maxLength) {
                            switch (stream[loaded]) {
                            case ']':
                                offset = FIND_MARKER;
                                loaded++;
                                break;
                            case ',':
                                if (offset == SKIP_BEFORE) {
                                    _state = ERROR;
                                    error = Error{ "Expected new element, \",\" found." };
                                    offset = FIND_MARKER;
                                } else {
                                    offset = SKIP_BEFORE;
                                }
                                loaded++;
                                break;
                            default:
                                if (offset == SKIP_AFTER) {
                                    error = Error{ "Unexpected character \"" + std::string(1, stream[loaded]) + "\". Expected either \",\" or \"]\"" };
                                    offset = FIND_MARKER;
                                    ++loaded;
                                } else {
                                    offset = PARSE;
                                    _data.push_back(ELEMENT());
                                }
                                break;
                            }
                        }
                    }

                    if (offset >= PARSE) {
                        offset = (offset - PARSE);
                        loaded += static_cast<IElement&>(_data.back()).Deserialize(&(stream[loaded]), maxLength - loaded, offset, error);
                        offset = (offset == FIND_MARKER ? SKIP_AFTER : offset + PARSE);
                    }

                    if (error.IsSet() == true)
                        break;
                }

                return (loaded);
            }

            // IMessagePack iface:
            uint16_t Serialize(uint8_t stream[], const uint16_t maxLength, uint32_t& offset) const override
            {
                uint16_t loaded = 0;

                if (offset == 0) {
                    _iterator.Reset();
                    if (_data.size() <= 15) {
                        stream[loaded++] = (0x90 | static_cast<uint8_t>(_data.size()));
                        if (_data.size() > 0) {
                            offset = PARSE;
                        }
                    } else {
                        stream[loaded++] = 0xDC;
                        offset = 1;
                    }
                    _iterator.Next();
                }
                while ((loaded < maxLength) && (offset > 0) && (offset < PARSE)) {
                    if (offset == 1) {
                        stream[loaded++] = (_data.size() >> 8) & 0xFF;
                        offset = 2;
                    } else if (offset == 2) {
                        stream[loaded++] = _data.size() & 0xFF;
                        offset = PARSE;
                    }
                }
                while ((loaded < maxLength) && (offset >= PARSE)) {
                    offset -= PARSE;
                    loaded += static_cast<const IMessagePack&>(_iterator.Current()).Serialize(&(stream[loaded]), maxLength - loaded, offset);
                    offset += PARSE;
                    if ((offset == PARSE) && (_iterator.Next() != true)) {
                        offset = 0;
                    }
                }

                return (loaded);
            }

            uint16_t Deserialize(const uint8_t stream[], const uint16_t maxLength, uint32_t& offset) override
            {
                uint16_t loaded = 0;

                if (offset == 0) {
                    if (stream[0] == IMessagePack::NullValue) {
                        _state = UNDEFINED;
                        loaded = 1;
                    } else if ((stream[0] & 0xF0) == 0x90) {
                        _count = (stream[0] & 0x0F);
                        offset = PARSE;
                    } else if (stream[0] & 0xDC) {
                        offset = 1;
                    }
                }

                while ((loaded < maxLength) && (offset > 0) && (offset < PARSE)) {
                    if (offset == 1) {
                        _count = (_count << 8) | stream[loaded++];
                        offset = 2;
                    } else if (offset == 2) {
                        _count = (_count << 8) | stream[loaded++];
                        offset = PARSE;
                    }
                }

                while ((loaded < maxLength) && (offset >= PARSE)) {

                    if (offset == PARSE) {
                        if (_count > 0) {
                            _count--;
                            _data.emplace_back(ELEMENT());
                        } else {
                            offset = 0;
                        }
                    }
                    if (offset >= PARSE) {
                        offset -= PARSE;
                        loaded += static_cast<IMessagePack&>(_data.back()).Deserialize(stream, maxLength, offset);
                        offset += PARSE;
                    }
                }

                return (loaded);
            }

        private:
            uint8_t _state;
            uint16_t _count;
            std::list<ELEMENT> _data;
            mutable IteratorType<ELEMENT> _iterator;
        };

        class EXTERNAL Container : public IElement, public IMessagePack {
        private:
            enum modus : uint8_t {
                ERROR = 0x80,
                UNDEFINED = 0x40
            };

            static constexpr uint16_t FIND_MARKER = 0;
            static constexpr uint16_t BEGIN_MARKER = 1;
            static constexpr uint16_t END_MARKER = 2;
            static constexpr uint16_t SKIP_BEFORE = 3;
            static constexpr uint16_t SKIP_BEFORE_VALUE = 4;
            static constexpr uint16_t SKIP_AFTER = 5;
            static constexpr uint16_t SKIP_AFTER_KEY = 6;
            static constexpr uint16_t PARSE = 7;

            typedef std::pair<const TCHAR*, IElement*> JSONLabelValue;
            typedef std::list<JSONLabelValue> JSONElementList;

            class Iterator {
            private:
                enum State {
                    AT_BEGINNING,
                    AT_ELEMENT,
                    AT_END
                };

            private:
                Iterator();
                Iterator(const Iterator& copy);
                Iterator& operator=(const Iterator& RHS);

            public:
                Iterator(Container& parent, JSONElementList& container)
                    : _parent(parent)
                    , _container(container)
                    , _iterator(container.begin())
                    , _state(AT_BEGINNING)
                {
                }

                ~Iterator()
                {
                }

            public:
                void Reset()
                {
                    _iterator = _container.begin();
                    _state = AT_BEGINNING;
                }

                bool Next()
                {
                    if (_state != AT_END) {
                        if (_state != AT_BEGINNING) {
                            _iterator++;
                        }

                        _state = (_iterator != _container.end() ? AT_ELEMENT : AT_END);
                    }
                    return (_state == AT_ELEMENT);
                }

                const TCHAR* Label() const
                {
                    ASSERT(_state == AT_ELEMENT);

                    return (*_iterator).first;
                }

                IElement* Element()
                {
                    ASSERT(_state == AT_ELEMENT);
                    ASSERT((*_iterator).second != nullptr);

                    return ((*_iterator).second);
                }

            private:
                Container& _parent;
                JSONElementList& _container;
                JSONElementList::iterator _iterator;
                State _state;
            };

        public:
            Container(const Container& copy) = delete;
            Container& operator=(const Container& RHS) = delete;

            Container()
                : _state(0)
                , _data()
                , _iterator()
                , _fieldName(true)
            {
            }

            ~Container() override
            {
            }

        public:
            bool HasLabel(const string& label) const
            {
                JSONElementList::const_iterator index(_data.begin());

                while ((index != _data.end()) && (index->first != label)) {
                    index++;
                }

                return (index != _data.end());
            }

            // IElement and IMessagePack iface:
            bool IsSet() const override
            {
                JSONElementList::const_iterator index = _data.begin();

                // As long as we did not find a set element, continue..
                while ((index != _data.end()) && (index->second->IsSet() == false)) {
                    index++;
                }

                return (index != _data.end());
            }

            bool IsNull() const override
            {
                // TODO: Implement null for conrtainers
                return ((_state & UNDEFINED) != 0);
            }

            void Clear() override
            {
                JSONElementList::const_iterator index = _data.begin();

                // As long as we did not find a set element, continue..
                while (index != _data.end()) {
                    index->second->Clear();
                    index++;
                }
            }

            void Add(const TCHAR label[], IElement* element)
            {
                _data.push_back(JSONLabelValue(label, element));
            }

            void Remove(const TCHAR label[])
            {
                JSONElementList::iterator index(_data.begin());

                while ((index != _data.end()) && (index->first != label)) {
                    index++;
                }

                if (index != _data.end()) {
                    _data.erase(index);
                }
            }

        private:
            // IElement iface:
            uint16_t Serialize(char stream[], const uint16_t maxLength, uint32_t& offset) const override
            {
                uint16_t loaded = 0;

                if (offset == FIND_MARKER) {
                    _iterator = _data.begin();
                    stream[loaded++] = '{';

                    offset = (_iterator == _data.end() ? ~0 : ((_iterator->second->IsSet() == false) && (FindNext() == false)) ? ~0 : BEGIN_MARKER);
                    if (offset == BEGIN_MARKER) {
                        _fieldName = string(_iterator->first);
                        _current.json = &_fieldName;
                        offset = PARSE;
                    }
                } else if (offset == END_MARKER) {
                    offset = ~0;
                }

                while ((loaded < maxLength) && (offset != static_cast<uint32_t>(~0))) {
                    if (offset >= PARSE) {
                        offset -= PARSE;
                        loaded += _current.json->Serialize(&(stream[loaded]), maxLength - loaded, offset);
                        offset = (offset == FIND_MARKER ? BEGIN_MARKER : offset + PARSE);
                    } else if (offset == BEGIN_MARKER) {
                        if (_current.json == &_fieldName) {
                            stream[loaded++] = ':';
                            _current.json = _iterator->second;
                            offset = PARSE;
                        } else {
                            if (FindNext() != false) {
                                stream[loaded++] = ',';
                                _fieldName = string(_iterator->first);
                                _current.json = &_fieldName;
                                offset = PARSE;
                            } else {
                                offset = ~0;
                            }
                        }
                    }
                }
                if (offset == static_cast<uint32_t>(~0)) {
                    if (loaded < maxLength) {
                        stream[loaded++] = '}';
                        offset = FIND_MARKER;
                        _fieldName.Clear();
                    } else {
                        offset = END_MARKER;
                    }
                }

                return (loaded);
            }

            uint16_t Deserialize(const char stream[], const uint16_t maxLength, uint32_t& offset, Core::OptionalType<Error>& error) override
            {
                uint16_t loaded = 0;
                // Run till we find opening bracket..
                if (offset == FIND_MARKER) {
                    while ((loaded < maxLength) && (::isspace(stream[loaded]))) {
                        loaded++;
                    }
                }

                if (loaded == maxLength) {
                    offset = FIND_MARKER;
                } else if (offset == FIND_MARKER) {
                    ValueValidity valid = stream[loaded] != '{' ? IsNullValue(stream, maxLength, offset, loaded) : ValueValidity::VALID;
                    offset = FIND_MARKER;
                    switch (valid) {
                    default:
                        // fall through
                    case ValueValidity::UNKNOWN:
                        break;
                    case ValueValidity::IS_NULL:
                        _state = UNDEFINED;
                        break;
                    case ValueValidity::INVALID:
                        error = Error{ "Invalid value.\"null\" or \"{\" expected." };
                        break;
                    case ValueValidity::VALID:
                        loaded++;
                        _fieldName.Clear();
                        offset = SKIP_BEFORE;
                        break;
                    }
                }

                while ((offset != FIND_MARKER) && (loaded < maxLength)) {
                    if ((offset == SKIP_BEFORE) || (offset == SKIP_AFTER) || offset == SKIP_BEFORE_VALUE || offset == SKIP_AFTER_KEY) {
                        // Run till we find a character not a whitespace..
                        while ((loaded < maxLength) && (::isspace(stream[loaded]))) {
                            loaded++;
                        }

                        if (loaded < maxLength) {
                            switch (stream[loaded]) {
                            case '}':
                                if (offset == SKIP_BEFORE && !_data.empty()) {
                                    _state = ERROR;
                                    error = Error{ "Expected new element, \"}\" found." };
                                } else if (offset == SKIP_BEFORE_VALUE || offset == SKIP_AFTER_KEY) {
                                    _state = ERROR;
                                    error = Error{ "Expected value, \"}\" found." };
                                }
                                offset = FIND_MARKER;
                                loaded++;
                                break;
                            case ',':
                                if (offset == SKIP_BEFORE) {
                                    _state = ERROR;
                                    error = Error{ "Expected new element \",\" found." };
                                    offset = FIND_MARKER;
                                } else if (offset == SKIP_BEFORE_VALUE || offset == SKIP_AFTER_KEY) {
                                    _state = ERROR;
                                    error = Error{ "Expected value, \",\" found." };
                                    offset = FIND_MARKER;
                                } else {
                                    offset = SKIP_BEFORE;
                                }
                                loaded++;
                                break;
                            case ':':
                                if (offset == SKIP_BEFORE || offset == SKIP_BEFORE_VALUE) {
                                    _state = ERROR;
                                    error = Error{ "Expected " + std::string{ offset == SKIP_BEFORE_VALUE ? "value" : "new element" } + ", \":\" found." };
                                    offset = FIND_MARKER;
                                } else if (_fieldName.IsSet() == false) {
                                    _state = ERROR;
                                    error = Error{ "Expected \"}\" or \",\", \":\" found." };
                                    offset = FIND_MARKER;
                                } else {
                                    offset = SKIP_BEFORE_VALUE;
                                }
                                loaded++;
                                break;
                            default:
                                if (_fieldName.IsSet() == true) {
                                    if (_current.json != nullptr) {
                                        _state = ERROR;
                                        // This is not a critical error. It happens when config contains more/different
                                        // things as the one "registered".
                                        // error = Error{"Internal parser error."};
                                        // offset = 0;
                                        // break;
                                    } else if (offset != SKIP_BEFORE_VALUE) {
                                        _state = ERROR;
                                        error = Error{ "Colon expected." };
                                        offset = FIND_MARKER;
                                        ++loaded;
                                        break;
                                    }
                                    _current.json = Find(_fieldName.Value().c_str());

                                    _fieldName.Clear();

                                    if (_current.json == nullptr) {
                                        _current.json = &_fieldName;
                                    }
                                } else {
                                    if (offset == SKIP_AFTER || offset == SKIP_AFTER_KEY) {
                                        _state = ERROR;
                                        error = Error{ "Expected either \",\" or \"}\", \"" + std::string(1, stream[loaded]) + "\" found." };
                                        offset = FIND_MARKER;
                                        ++loaded;
                                        break;
                                    }
                                    _current.json = nullptr;
                                }
                                offset = PARSE;
                                break;
                            }
                        }
                    }

                    if (offset >= PARSE) {
                        offset = (offset - PARSE);
                        uint16_t skip = SKIP_AFTER;
                        if (_current.json == nullptr) {
                            loaded += static_cast<IElement&>(_fieldName).Deserialize(&(stream[loaded]), maxLength - loaded, offset, error);
                            if (_fieldName.IsQuoted() == false) {
                                error = Error{ "Key must be properly quoted." };
                            }
                            skip = SKIP_AFTER_KEY;
                        } else {
                            loaded += _current.json->Deserialize(&(stream[loaded]), maxLength - loaded, offset, error);
                        }
                        offset = (offset == FIND_MARKER ? skip : offset + PARSE);
                    }

                    if (error.IsSet() == true)
                        break;
                }

                // This is done for containers only using the fact the top most JSON element is a container.
                // This make sure the parsing error at any level results in an empty C++ objects and context
                // is as full as possible.
                if (error.IsSet() == true) {
                    Clear();
                    error.Value().Context(stream, maxLength, loaded);
                }

                return (loaded);
            }

            // IMessagePack iface:
            uint16_t Serialize(uint8_t stream[], const uint16_t maxLength, uint32_t& offset) const override
            {
                uint16_t loaded = 0;

                uint16_t elementSize = Size();
                if (offset == 0) {
                    _iterator = _data.begin();
                    if (elementSize <= 15) {
                        stream[loaded++] = (0x80 | static_cast<uint8_t>(Size()));
                        if (_iterator != _data.end()) {
                            offset = PARSE;
                        }
                    } else {
                        stream[loaded++] = 0xDE;
                        offset = 1;
                    }
                    if (offset != 0) {
                        if ((_iterator->second->IsSet() == false) && (FindNext() == false)) {
                            offset = 0;
                        } else {
                            _fieldName = string(_iterator->first);
                        }
                    }
                }
                while ((loaded < maxLength) && (offset > 0) && (offset < PARSE)) {
                    if (offset == 1) {
                        stream[loaded++] = (elementSize >> 8) & 0xFF;
                        offset = 2;
                    } else if (offset == 2) {
                        stream[loaded++] = elementSize & 0xFF;
                        offset = PARSE;
                    }
                }
                while ((loaded < maxLength) && (offset >= PARSE)) {
                    offset -= PARSE;
                    if (_fieldName.IsSet() == true) {
                        loaded += static_cast<const IMessagePack&>(_fieldName).Serialize(&(stream[loaded]), maxLength - loaded, offset);
                        if (offset == 0) {
                            _fieldName.Clear();
                        }
                        offset += PARSE;
                    } else {
                        const IMessagePack* element = dynamic_cast<const IMessagePack*>(_iterator->second);
                        if (element != nullptr) {
                            loaded += element->Serialize(&(stream[loaded]), maxLength - loaded, offset);
                            if (offset == 0) {
                                _fieldName.Clear();
                            }
                        } else {
                            stream[loaded++] = IMessagePack::NullValue;
                        }
                        offset += PARSE;
                        if (offset == PARSE) {
                            if (FindNext() != false) {
                                _fieldName = string(_iterator->first);
                            } else {
                               offset = 0;
                               _fieldName.Clear();
                            }
                        }
                    }
                }

                return (loaded);
            }

            uint16_t Deserialize(const uint8_t stream[], const uint16_t maxLength, uint32_t& offset) override
            {
                uint16_t loaded = 0;

                if (offset == 0) {
                    if (stream[0] == IMessagePack::NullValue) {
                        _state = UNDEFINED;
                    } else if ((stream[0] & 0x80) == 0x80) {
                        _count = (stream[0] & 0x0F);
                        offset = (_count > 0 ? PARSE : 0);
                    } else if (stream[0] & 0xDE) {
                        offset = 1;
                    }
                    loaded = 1;
                }

                while ((loaded < maxLength) && (offset > 0) && (offset < PARSE)) {
                    if (offset == 1) {
                        _count = (_count << 8) | stream[loaded++];
                        offset = 2;
                    } else if (offset == 2) {
                        _count = (_count << 8) | stream[loaded++];
                        offset = (_count > 0 ? PARSE : 0);
                    }
                }

                while ((loaded < maxLength) && (offset >= PARSE)) {

                    if (_fieldName.IsSet() == true) {
                        if (_current.pack != nullptr) {
                            offset -= PARSE;
                            loaded += _current.pack->Deserialize(&stream[loaded], maxLength - loaded, offset);
                            offset += PARSE;
                            if (offset == PARSE) {
                                _fieldName.Clear();
                            // Seems like another field is completed. Reduce the count
                                _count--;
                                if (_count == 0) {
                                    offset = 0;
                                }
                            }
                        } else {
                            _current.pack = dynamic_cast<IMessagePack*>(Find(_fieldName.Value().c_str()));
                            if (_current.pack == nullptr) {
                                _current.pack = &(static_cast<IMessagePack&>(_fieldName));
                            }
                        }
                    } else {
                        offset -= PARSE;
                        loaded += static_cast<IMessagePack&>(_fieldName).Deserialize(&stream[loaded], maxLength - loaded, offset);
                        offset += PARSE;
                        _current.pack = nullptr;
                    }
                }

                return (loaded);
            }

            IElement* Find(const char label[])
            {
                IElement* result = nullptr;

                JSONElementList::iterator index = _data.begin();

                while ((index != _data.end()) && (strcmp(label, index->first) != 0)) {
                    index++;
                }

                if (index != _data.end()) {
                    result = index->second;
                }
                else if (Request(label) == true) {
                    index = _data.end();

                    while ((result == nullptr) && (index != _data.begin())) {
                        index--;
                        if (strcmp(label, index->first) == 0) {
                            result = index->second;
                        }
                    }
                }
                return (result);
            }

            bool FindNext() const
            {
                _iterator++;
                while ((_iterator != _data.end()) && (_iterator->second->IsSet() == false)) {
                    _iterator++;
                }
                return (_iterator != _data.end());
            }

            uint16_t Size() const
            {
                uint16_t count = 0;
                if (_data.size() > 0) {
                    JSONElementList::const_iterator iterator = _data.begin();
                    while (iterator != _data.end()) {
                        if (iterator->second->IsSet() != false) {
                            count++;
                        }
                        iterator++;
                    }
                }
                return count;
            }

            virtual bool Request(const TCHAR label[])
            {
                return (false);
            }

        private:
            uint8_t _state;
            uint16_t _count;
            union {
                mutable IElement* json;
                mutable IMessagePack* pack;
            } _current;
            JSONElementList _data;
            mutable JSONElementList::const_iterator _iterator;
            mutable String _fieldName;
        };

        class VariantContainer;

        class EXTERNAL Variant : public JSON::String {
        public:
            enum class type {
                EMPTY,
                BOOLEAN,
                NUMBER,
                STRING,
                ARRAY,
                OBJECT
            };

        public:
            Variant()
                : JSON::String(false)
                , _type(type::EMPTY)
            {
                String::operator=("null");
            }

            Variant(const int32_t value)
                : JSON::String(false)
                , _type(type::NUMBER)
            {
                String::operator=(Core::NumberType<int32_t, true, NumberBase::BASE_DECIMAL>(value).Text());
            }

            Variant(const int64_t value)
                : JSON::String(false)
                , _type(type::NUMBER)
            {
                String::operator=(Core::NumberType<int64_t, true, NumberBase::BASE_DECIMAL>(value).Text());
            }

            Variant(const uint32_t value)
                : JSON::String(false)
                , _type(type::NUMBER)
            {
                String::operator=(Core::NumberType<uint32_t, false, NumberBase::BASE_DECIMAL>(value).Text());
            }

            Variant(const uint64_t value)
                : JSON::String(false)
                , _type(type::NUMBER)
            {
                String::operator=(Core::NumberType<uint64_t, false, NumberBase::BASE_DECIMAL>(value).Text());
            }

            Variant(const bool value)
                : JSON::String(false)
                , _type(type::BOOLEAN)
            {
                String::operator=(value ? _T("true") : _T("false"));
            }

            Variant(const string& text)
                : JSON::String(true)
                , _type(type::STRING)
            {
                String::operator=(text);
            }

            Variant(const TCHAR* text)
                : JSON::String(true)
                , _type(type::STRING)
            {
                String::operator=(text);
            }

            Variant(const Variant& copy)
                : JSON::String(copy)
                , _type(copy._type)
            {
            }

            Variant(const VariantContainer& object);

            ~Variant() override
            {
            }

            Variant& operator=(const Variant& RHS)
            {
                JSON::String::operator=(RHS);
                _type = RHS._type;
                return (*this);
            }

        public:
            type Content() const
            {
                return _type;
            }

            bool Boolean() const
            {
                bool result = false;
                if (_type == type::BOOLEAN) {
                    result = (Value() == "true");
                }
                return result;
            }

            int64_t Number() const
            {
                int64_t result = 0;
                if (_type == type::NUMBER) {
                    result = Core::NumberType<int64_t>(Value().c_str(), static_cast<uint32_t>(Value().length()));
                }
                return result;
            }

            const string String() const
            {
                return Value();
            }

            ArrayType<Variant> Array() const
            {
                ArrayType<Variant> result;

                result.FromString(Value());

                return result;
            }

            inline VariantContainer Object() const;

            void Boolean(const bool value)
            {
                _type = type::BOOLEAN;
                String::SetQuoted(false);
                String::operator=(value ? _T("true") : _T("false"));
            }

            template <typename TYPE>
            void Number(const TYPE value)
            {
                _type = type::NUMBER;
                String::SetQuoted(false);
                String::operator=(Core::NumberType<TYPE>(value).Text());
            }

            void String(const TCHAR* value)
            {
                _type = type::STRING;
                String::SetQuoted(true);
                String::operator=(value);
            }

            void Array(const ArrayType<Variant>& value)
            {
                _type = type::ARRAY;
                string data;
                value.ToString(data);
                String::SetQuoted(false);
                String::operator=(data);
            }

            inline void Object(const VariantContainer& object);

            template <typename VALUE>
            Variant& operator=(const VALUE& value)
            {
                Number(value);
                return (*this);
            }

            Variant& operator=(const bool& value)
            {
                Boolean(value);
                return (*this);
            }

            Variant& operator=(const string& value)
            {
                String(value.c_str());
                return (*this);
            }

            Variant& operator=(const TCHAR value[])
            {
                String(value);
                return (*this);
            }

            Variant& operator=(const ArrayType<Variant>& value)
            {
                Array(value);
                return (*this);
            }

            Variant& operator=(const VariantContainer& value)
            {
                Object(value);
                return (*this);
            }

            inline void ToString(string& result) const;

            // IElement and IMessagePack iface:
            bool IsSet() const override
            {
                return String::IsSet();
            }

            string GetDebugString(const TCHAR name[], int indent = 0, int arrayIndex = -1) const;

        private:
            // IElement iface:
            uint16_t Deserialize(const char stream[], const uint16_t maxLength, uint32_t& offset, Core::OptionalType<Error>& error) override;

            static uint16_t FindEndOfScope(const char stream[], uint16_t maxLength)
            {
                ASSERT(maxLength > 0 && (stream[0] == '{' || stream[0] == '['));
                char charOpen = stream[0];
                char charClose = charOpen == '{' ? '}' : ']';
                uint16_t stack = 1;
                uint16_t endIndex = 0;
                bool insideQuotes = false;
                for (uint16_t i = 1; i < maxLength; ++i) {
                    if ((stream[i] == '\"') && (stream[i - 1] != '\\')) {
                        insideQuotes = !insideQuotes;
                    }
                    if (!insideQuotes) {
                        if (stream[i] == charClose)
                            stack--;
                        else if (stream[i] == charOpen)
                            stack++;
                        if (stack == 0) {
                            endIndex = i;
                            break;
                        }
                    }
                }
                return endIndex;
            }

        private:
            type _type;
        };

        class EXTERNAL VariantContainer : public Container {
        private:
            typedef std::list<std::pair<string, WPEFramework::Core::JSON::Variant>> Elements;

        public:
            class Iterator {
            public:
                Iterator()
                    : _container(nullptr)
                    , _index()
                    , _start(true)
                {
                }

                Iterator(const Elements& container)
                    : _container(&container)
                    , _index(_container->begin())
                    , _start(true)
                {
                }

                Iterator(const Iterator& copy)
                    : _container(copy._container)
                    , _index()
                    , _start(true)
                {
                    if (_container != nullptr) {
                        _index = _container->begin();
                    }
                }

                ~Iterator()
                {
                }

                Iterator& operator=(const Iterator& rhs)
                {
                    _container = rhs._container;
                    _index = rhs._index;
                    _start = rhs._start;

                    return (*this);
                }

            public:
                bool IsValid() const
                {
                    return ((_container != nullptr) && (_start == false) && (_index != _container->end()));
                }

                void Reset()
                {
                    if (_container != nullptr) {
                        _start = true;
                        _index = _container->begin();
                    }
                }

                bool Next()
                {
                    if (_container != nullptr) {
                        if (_start == true) {
                            _start = false;
                        } else if (_index != _container->end()) {
                            _index++;
                        }
                        return (_index != _container->end());
                    }

                    return (false);
                }

                const TCHAR* Label() const
                {
                    return (_index->first.c_str());
                }

                const JSON::Variant& Current() const
                {
                    return (_index->second);
                }

            private:
                const Elements* _container;
                Elements::const_iterator _index;
                bool _start;
            };

        public:
            VariantContainer()
                : Container()
                , _elements()
            {
            }

            VariantContainer(const TCHAR serialized[])
                : Container()
                , _elements()
            {
                Container::FromString(serialized);
            }

            VariantContainer(const string& serialized)
                : Container()
                , _elements()
            {
                Container::FromString(serialized);
            }

            VariantContainer(const VariantContainer& copy)
                : Container()
                , _elements(copy._elements)
            {
                Elements::iterator index(_elements.begin());

                while (index != _elements.end()) {
                    if (copy.HasLabel(index->first.c_str()))
                        Container::Add(index->first.c_str(), &(index->second));
                    index++;
                }
            }

            VariantContainer(const Elements& values)
                : Container()
            {
                Elements::const_iterator index(values.begin());

                while (index != values.end()) {
                    _elements.emplace_back(std::piecewise_construct,
                        std::forward_as_tuple(index->first),
                        std::forward_as_tuple(index->second));
                    Container::Add(_elements.back().first.c_str(), &(_elements.back().second));
                    index++;
                }
            }

            ~VariantContainer() override
            {
            }

        public:
            VariantContainer& operator=(const VariantContainer& rhs)
            {
                // combine the labels
                Elements::iterator index(_elements.begin());

                // First copy all existing ones over, if the rhs does not have a value, remove the entry.
                while (index != _elements.end()) {
                    // Check if the rhs, has these..
                    Elements::const_iterator rhs_index(rhs.Find(index->first.c_str()));

                    if (rhs_index != rhs._elements.end()) {
                        // This is a valid element, copy the value..
                        index->second = rhs_index->second;
                        index++;
                    } else {
                        // This element does not exist on the other side..
                        Container::Remove(index->first.c_str());
                        index = _elements.erase(index);
                    }
                }

                Elements::const_iterator rhs_index(rhs._elements.begin());

                // Now add the ones we are missing from the RHS
                while (rhs_index != rhs._elements.end()) {
                    if (Find(rhs_index->first.c_str()) == _elements.end()) {
                        _elements.emplace_back(std::piecewise_construct,
                            std::forward_as_tuple(rhs_index->first),
                            std::forward_as_tuple(rhs_index->second));
                        Container::Add(_elements.back().first.c_str(), &(_elements.back().second));
                    }
                    rhs_index++;
                }

                return (*this);
            }

            void Set(const TCHAR fieldName[], const JSON::Variant& value)
            {
                Elements::iterator index(Find(fieldName));
                if (index != _elements.end()) {
                    index->second = value;
                } else {
                    _elements.emplace_back(std::piecewise_construct,
                        std::forward_as_tuple(fieldName),
                        std::forward_as_tuple(value));
                    Container::Add(_elements.back().first.c_str(), &(_elements.back().second));
                }
            }

            Variant Get(const TCHAR fieldName[]) const
            {
                JSON::Variant result;

                Elements::const_iterator index(Find(fieldName));

                if (index != _elements.end()) {
                    result = index->second;
                }

                return (result);
            }

            JSON::Variant& operator[](const TCHAR fieldName[])
            {
                Elements::iterator index(Find(fieldName));

                if (index == _elements.end()) {
                    _elements.emplace_back(std::piecewise_construct,
                        std::forward_as_tuple(fieldName),
                        std::forward_as_tuple());
                    Container::Add(_elements.back().first.c_str(), &(_elements.back().second));
                    index = _elements.end();
                    index--;
                }

                return (index->second);
            }

            const JSON::Variant& operator[](const TCHAR fieldName[]) const
            {
                static const JSON::Variant emptyVariant;

                Elements::const_iterator index(Find(fieldName));

                return (index == _elements.end() ? emptyVariant : index->second);
            }

            bool HasLabel(const TCHAR labelName[]) const
            {
                return (Find(labelName) != _elements.end());
            }

            Iterator Variants() const
            {
                return (Iterator(_elements));
            }

            string GetDebugString(int indent = 0) const;

        private:
            Elements::iterator Find(const TCHAR fieldName[])
            {
                Elements::iterator index(_elements.begin());
                while ((index != _elements.end()) && (index->first != fieldName)) {
                    index++;
                }
                return (index);
            }

            Elements::const_iterator Find(const TCHAR fieldName[]) const
            {
                Elements::const_iterator index(_elements.begin());
                while ((index != _elements.end()) && (index->first != fieldName)) {
                    index++;
                }
                return (index);
            }

            // Container iface:
            bool Request(const TCHAR label[]) override
            {
                // Whetever comes in and has no counter part, we need to create a Variant for it, so
                // it can be filled.
                _elements.emplace_back(std::piecewise_construct,
                    std::forward_as_tuple(label),
                    std::forward_as_tuple());

                Container::Add(_elements.back().first.c_str(), &(_elements.back().second));

                return (true);
            }

        private:
            Elements _elements;
        };

        inline Variant::Variant(const VariantContainer& object)
            : JSON::String(false)
            , _type(type::OBJECT)
        {
            string value;
            object.ToString(value);
            String::operator=(value);
        }

        inline void Variant::Object(const VariantContainer& object)
        {
            _type = type::OBJECT;
            string value;
            object.ToString(value);
            String::operator=(value);
        }

        inline VariantContainer Variant::Object() const
        {
            VariantContainer result;
            result.FromString(Value());
            return (result);
        }

        inline uint16_t Variant::Deserialize(const char stream[], const uint16_t maxLength, uint32_t& offset, Core::OptionalType<Error>& error)
        {
            uint16_t result = 0;
            if (stream[0] == '{' || stream[0] == '[') {
                uint16_t endIndex = FindEndOfScope(stream, maxLength);
                if (endIndex > 0 && endIndex < maxLength) {
                    result = endIndex + 1;
                    SetQuoted(false);
                    string str(stream, endIndex + 1);
                    if (stream[0] == '{') {
                        _type = type::OBJECT;
                        String::operator=(str);
                    } else {
                        _type = type::ARRAY;
                        String::operator=(str);
                    }
                }
            } else {
                result = String::Deserialize(stream, maxLength, offset, error);

                _type = type::STRING;

                // If we are complete, try to guess what it was that we received...
                if (offset == 0) {
                    bool quoted = IsQuoted();
                    SetQuoted(quoted);
                    // If it is not quoted, it can be a boolean or a number...
                    if (quoted == false) {
                        if ((Value() == _T("true")) || (Value() == _T("false"))) {
                            _type = type::BOOLEAN;
                        } else if (IsNull() == false) {
                            _type = type::NUMBER;
                        }
                    }
                }
            }
            return (result);
        }

        template <uint16_t SIZE, typename INSTANCEOBJECT>
        class Tester {
        private:
            typedef Tester<SIZE, INSTANCEOBJECT> ThisClass;

        private:
            Tester(const Tester<SIZE, INSTANCEOBJECT>&) = delete;
            Tester<SIZE, INSTANCEOBJECT>& operator=(const Tester<SIZE, INSTANCEOBJECT>&) = delete;

        public:
            Tester()
            {
            }

            ~Tester()
            {
            }

            bool FromString(const string& value, Core::ProxyType<INSTANCEOBJECT>& receptor)
            {
                uint16_t fillCount = 0;
                uint32_t offset = 0;
                uint16_t size, loaded;

                receptor->Clear();
                Core::OptionalType<Error> error;

                do {
                    size = static_cast<uint16_t>((value.size() - fillCount) < SIZE ? (value.size() - fillCount) : SIZE);

                    // Prepare the deserialize buffer
                    memcpy(_buffer, &(value.data()[fillCount]), size);

                    fillCount += size;

                    loaded = static_cast<IElement&>(*receptor).Deserialize(_buffer, size, offset, error);

                    ASSERT(loaded <= size);

                } while ((loaded == size) && (offset != 0));

                return (offset == 0);
            }

            bool ToString(const Core::ProxyType<INSTANCEOBJECT>& receptor, string& value)
            {
                uint32_t offset = 0;
                uint16_t loaded;

                // Serialize object
                do {

                    loaded = static_cast<Core::JSON::IElement&>(*receptor).Serialize(_buffer, SIZE, offset);

                    ASSERT(loaded <= SIZE);

                    value += string(_buffer, loaded);

                } while ((loaded == SIZE) && (offset != 0));

                return (offset == 0);
            }

        private:
            char _buffer[SIZE];
        };
    } // namespace JSON
} // namespace Core
} // namespace WPEFramework

using JsonObject = WPEFramework::Core::JSON::VariantContainer;
using JsonValue = WPEFramework::Core::JSON::Variant;
using JsonArray = WPEFramework::Core::JSON::ArrayType<JsonValue>;

#endif // __JSON_H<|MERGE_RESOLUTION|>--- conflicted
+++ resolved
@@ -265,13 +265,8 @@
             virtual void Clear() = 0;
             virtual bool IsSet() const = 0;
             virtual bool IsNull() const = 0;
-<<<<<<< HEAD
-            virtual uint16_t Serialize(char stream[], const uint16_t maxLength, uint16_t& offset) const = 0;
-            uint16_t Deserialize(const char stream[], const uint16_t maxLength, uint16_t& offset)
-=======
-            virtual uint16_t Serialize(char Stream[], const uint16_t MaxLength, uint32_t& offset) const = 0;
-            uint16_t Deserialize(const char Stream[], const uint16_t MaxLength, uint32_t& offset)
->>>>>>> 362b948a
+            virtual uint16_t Serialize(char stream[], const uint16_t maxLength, uint32_t& offset) const = 0;
+            uint16_t Deserialize(const char stream[], const uint16_t maxLength, uint32_t& offset)
             {
                 Core::OptionalType<Error> error;
                 uint16_t loaded = Deserialize(stream, maxLength, offset, error);
@@ -284,11 +279,7 @@
 
                 return loaded;
             }
-<<<<<<< HEAD
-            virtual uint16_t Deserialize(const char stream[], const uint16_t maxLength, uint16_t& offset, Core::OptionalType<Error>& error) = 0;
-=======
-            virtual uint16_t Deserialize(const char Stream[], const uint16_t MaxLength, uint32_t& offset, Core::OptionalType<Error>& error) = 0;
->>>>>>> 362b948a
+            virtual uint16_t Deserialize(const char stream[], const uint16_t maxLength, uint32_t& offset, Core::OptionalType<Error>& error) = 0;
         };
 
         struct EXTERNAL IMessagePack {
