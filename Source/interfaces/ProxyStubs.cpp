--- conflicted
+++ resolved
@@ -789,11 +789,7 @@
             ASSERT((proxy != nullptr) && "Failed to create proxy");
 
             if (proxy == nullptr) {
-<<<<<<< HEAD
-                TRACE_L1(_T("Could not create a proxy for PluginHost::IShell"), implementation);
-=======
                 TRACE_L1(_T("Could not create a proxy for PluginHost::IShell: %p"), implementation);
->>>>>>> 61ebc14d
             } else {
                 writer.Number(parameters.Implementation<IComposition>()->Configure(proxy));
                 if (proxy->Release() != Core::ERROR_NONE) {
