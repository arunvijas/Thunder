--- conflicted
+++ resolved
@@ -198,7 +198,6 @@
 EXTERNAL displayinfo_hdcp_protection_t displayinfo_hdcp_protection(struct displayinfo_type* instance);
 
 /**
-<<<<<<< HEAD
  * \brief Get the total available GPU RAM space in bytes.
  * 
  * \param instance Instance of \ref displayinfo_type.
@@ -213,7 +212,8 @@
  * \return The current amount of available GPU RAM memory.
  */
 EXTERNAL uint64_t displayinfo_free_gpu_ram(struct displayinfo_type* instance);
-=======
+
+/**
  * \brief Returns EDID data of a connected display.
  *
  * \param instance Instance of \ref displayinfo_type.
@@ -242,8 +242,6 @@
  *
  **/
 EXTERNAL uint8_t displayinfo_height_in_centimeters(struct displayinfo_type* instance);
-
->>>>>>> b63da409
 
 #ifdef __cplusplus
 } // extern "C"
