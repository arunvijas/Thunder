--- conflicted
+++ resolved
@@ -95,8 +95,7 @@
     {
     }
 
-<<<<<<< HEAD
-    TraceUnit::TraceBuffer::TraceBuffer(const string& name)
+    TraceUnit::TraceBuffer::TraceBuffer(const string& doorBell, const string& name)
         : Core::CyclicBuffer(name, 
                              static_cast<Core::DataElementFile::FileState>(
                                 Core::DataElementFile::READABLE         | 
@@ -106,13 +105,8 @@
                                 Core::DataElementFile::GROUP_WRITABLE   |
                                 Core::DataElementFile::OTHERS_READABLE  |
                                 Core::DataElementFile::OTHERS_WRITABLE ), 
-                             TRACE_CYCLIC_BUFFER_SIZE, true)
-        , _doorBell(TRACE_CYCLIC_BUFFER_PREFIX)
-=======
-    TraceUnit::TraceBuffer::TraceBuffer(const string& doorBell, const string& name)
-        : Core::CyclicBuffer(name, CyclicBufferSize, true)
+                             CyclicBufferSize, true)
         , _doorBell(doorBell.c_str())
->>>>>>> 99088bb1
     {
     }
 
