/*
 * Copyright 2016-2017 TATA ELXSI
 * Copyright 2016-2017 Metrological
 *
 * Licensed under the Apache License, Version 2.0 (the "License");
 * you may not use this file except in compliance with the License.
 * You may obtain a copy of the License at
 *
 *     http://www.apache.org/licenses/LICENSE-2.0
 *
 * Unless required by applicable law or agreed to in writing, software
 * distributed under the License is distributed on an "AS IS" BASIS,
 * WITHOUT WARRANTIES OR CONDITIONS OF ANY KIND, either express or implied.
 * See the License for the specific language governing permissions and
 * limitations under the License.
 */

#include "Module.h"
#include "open_cdm.h"
#include "DataExchange.h"
#include "IOCDM.h"

MODULE_NAME_DECLARATION(BUILD_REFERENCE)

using namespace WPEFramework;

static Core::CriticalSection _systemLock;
static const char EmptyString[] = { '\0' };

static KeyStatus CDMState(const OCDM::ISession::KeyStatus state) {

    switch(state) {
        case OCDM::ISession::StatusPending:    return KeyStatus::StatusPending;
        case OCDM::ISession::Usable:           return KeyStatus::Usable;
        case OCDM::ISession::InternalError:    return KeyStatus::InternalError;
        case OCDM::ISession::Released:         return KeyStatus::Released;
        case OCDM::ISession::Expired:          return KeyStatus::Expired;
        default:           assert(false); 
    }
 
    return KeyStatus::InternalError;
}

struct OpenCDMSession {
private:
    OpenCDMSession(const OpenCDMSession&) = delete;
    OpenCDMSession& operator= (OpenCDMSession&) = delete;

private:
    class DataExchange : public OCDM::DataExchange {
    private:
        DataExchange () = delete;
        DataExchange (const DataExchange&) = delete;
        DataExchange& operator= (DataExchange&) = delete;

    public:
        DataExchange (const string& bufferName)
            : OCDM::DataExchange (bufferName)
            , _busy(false) {

            TRACE_L1("Constructing buffer client side: %p - %s", this, bufferName.c_str());
        }
        virtual ~DataExchange () {
            if (_busy == true) {
                TRACE_L1("Destructed a DataExchange while still in progress. %p", this);
            }
            TRACE_L1("Destructing buffer client side: %p - %s", this, OCDM::DataExchange::Name().c_str());
        }

    public:
        uint32_t Decrypt(uint8_t* encryptedData, uint32_t encryptedDataLength, const uint8_t* ivData, uint16_t ivDataLength) {
            int ret = 0;

            // This works, because we know that the Audio and the Video streams are fed from
            // the same process, so they will use the same critial section and thus will 
            // not interfere with each-other. If Audio and video will be located into two
            // different processes, start using the administartion space to share a lock.
            _systemLock.Lock();

            _busy = true;

            if (RequestProduce(WPEFramework::Core::infinite) == WPEFramework::Core::ERROR_NONE) {

                SetIV(static_cast<uint8_t>(ivDataLength), ivData);
                SetSubSampleData(0, nullptr);
                Write(encryptedDataLength, encryptedData);

                // This will trigger the OpenCDMIServer to decrypt this memory...
                Produced();

                // Now we should wait till it is decrypted, that happens if the Producer, can run again.
                if (RequestProduce(WPEFramework::Core::infinite) == WPEFramework::Core::ERROR_NONE) {

                    // For nowe we just copy the clear data..
                    Read(encryptedDataLength, encryptedData);

                    // Get the status of the last decrypt.
                    ret = Status();

                    // Get the status of the last decrypt.
                    ret = Status();

                    // And free the lock, for the next production Scenario..
                    Consumed();
                }
            }

            _busy = false;

            _systemLock.Unlock();

            return (ret);
        }

    private:
        bool _busy;
    };
 
public:
    OpenCDMSession()
        : _sessionId()
        , _session(nullptr)
        , _decryptSession(nullptr)
        , _refCount(1) {
        TRACE_L1("Constructing the Session Client side: %p, (nil)", this);
    }
    explicit OpenCDMSession(OCDM::ISession* session)
        : _sessionId (session->SessionId())
        , _session(session)
        , _decryptSession(new DataExchange(_session->BufferId()))
        , _refCount(1) {

        ASSERT(session != nullptr);

        if (_session != nullptr) {
            _session->AddRef();
        }
    }
    virtual ~OpenCDMSession() {
        if (_session != nullptr) {
            _session->Release();
        }
        if (_decryptSession != nullptr) {
            delete _decryptSession;
        }
        TRACE_L1("Destructed the Session Client side: %p", this);
    }

public:
    virtual bool IsExtended() const {
        return (false);
    }
    void AddRef() {
        Core::InterlockedIncrement(_refCount);
    }
    bool Release() {
        if (Core::InterlockedDecrement(_refCount) == 0) {

            delete this;

            return (true);
        }
        return (false);
    }
    inline const string& SessionId() const {
        return (_sessionId);
    }
    inline const string& BufferId() const {
        static string EmptyString;

        return (_decryptSession != nullptr ? _decryptSession->Name() : EmptyString);
    }
    inline bool IsValid() const {

        return (_session != nullptr);
    }
    inline OCDM::ISession::KeyStatus Status () const {

        return (_session != nullptr ? _session->Status() : OCDM::ISession::StatusPending);
    }
    inline void Close() {
        ASSERT (_session != nullptr);

        _session->Close();
    }
    inline int Remove() {

        ASSERT (_session != nullptr);

        return (_session->Remove() == 0);
    }
    inline int Load() {

        ASSERT (_session != nullptr);

        return (_session->Load() == 0);
    }
    inline void Update (const uint8_t* pbResponse, const uint16_t cbResponse) {

        ASSERT (_session != nullptr);

        _session->Update(pbResponse, cbResponse);
    }
    uint32_t Decrypt(uint8_t* encryptedData, const uint32_t encryptedDataLength, const uint8_t* ivData, uint16_t ivDataLength) {

        return ( _decryptSession != nullptr ? _decryptSession->Decrypt(encryptedData, encryptedDataLength, ivData, ivDataLength) : OpenCDMError::ERROR_INVALID_DECRYPT_BUFFER);
    }
    inline void Revoke (OCDM::ISession::ICallback* callback) {

        ASSERT (_session != nullptr);
        ASSERT (callback != nullptr);

        return (_session->Revoke(callback));
    }

protected:
    void Session(OCDM::ISession* session) {
        ASSERT ((_session == nullptr) ^ (session == nullptr));

        if ( (session == nullptr) && (_session != nullptr) ) {
            _session->Release();
        }
        _session = session;

        if (_session != nullptr) {
            _decryptSession = new DataExchange(_session->BufferId());
        }
        else {
            delete _decryptSession;
            _decryptSession = nullptr;
        }
    }
    std::string _sessionId;

private:
    OCDM::ISession* _session;
    DataExchange* _decryptSession;
    uint32_t _refCount;
};

struct ExtendedOpenCDMSession : public OpenCDMSession {
private:
    ExtendedOpenCDMSession() = delete;
    ExtendedOpenCDMSession(const ExtendedOpenCDMSession&) = delete;
    ExtendedOpenCDMSession& operator= (ExtendedOpenCDMSession&) = delete;

    enum sessionState {
        // Initialized.
        SESSION_INIT    = 0x00,

        // ExtendedOpenCDMSession created, waiting for message callback.
        SESSION_MESSAGE = 0x01,
        SESSION_READY   = 0x02,
        SESSION_ERROR   = 0x04,
        SESSION_LOADED  = 0x08,
        SESSION_UPDATE  = 0x10
    };

private:
    class Sink : public OCDM::ISession::ICallback {
    private:
        Sink() = delete;
        Sink(const Sink&) = delete;
        Sink& operator= (const Sink&) = delete;
    public:
        Sink(ExtendedOpenCDMSession* parent) 
            : _parent(*parent) {
            ASSERT(parent != nullptr);
        }
        virtual ~Sink() {
        }

    public:
        // Event fired when a key message is successfully created.
        virtual void OnKeyMessage(
            const uint8_t* keyMessage, //__in_bcount(f_cbKeyMessage)
            const uint16_t keyLength, //__in
            const std::string URL) {
            _parent.OnKeyMessage(std::string(reinterpret_cast<const char*>(keyMessage), keyLength), URL);
        }
        // Event fired when MediaKeySession has found a usable key.
        virtual void OnKeyReady() {
            _parent.OnKeyReady();
        }
        // Event fired when MediaKeySession encounters an error.
        virtual void OnKeyError(
            const int16_t error,
            const OCDM::OCDM_RESULT sysError,
            const std::string errorMessage) {
            _parent.OnKeyError(error, sysError, errorMessage);
        }
        // Event fired on key status update
        virtual void OnKeyStatusUpdate(const OCDM::ISession::KeyStatus keyMessage) {
            _parent.OnKeyStatusUpdate(keyMessage);
        }

        BEGIN_INTERFACE_MAP(Sink)
            INTERFACE_ENTRY(OCDM::ISession::ICallback)
        END_INTERFACE_MAP
 
    private:
        ExtendedOpenCDMSession& _parent;
    };

public:
    ExtendedOpenCDMSession(
        OCDM::IAccessorOCDM* system,
        const string keySystem, 
        const std::string& initDataType, 
        const uint8_t* pbInitData, 
        const uint16_t cbInitData, 
        const uint8_t* pbCustomData, 
        const uint16_t cbCustomData, 
        const LicenseType licenseType) 
        : OpenCDMSession()
        , _sink(this)
        , _state(SESSION_INIT)
        , _message()
        , _URL()
        , _error()
        , _errorCode(0)
        , _sysError(0)
        , _key(OCDM::ISession::StatusPending)
        , _callback(nullptr)
        , _userData(nullptr) {

        std::string bufferId;
        OCDM::ISession* realSession = nullptr;

        system->CreateSession(keySystem, licenseType, initDataType, pbInitData, cbInitData, pbCustomData, cbCustomData, &_sink, _sessionId, realSession);

        if (realSession == nullptr) {
            TRACE_L1("Creating a Session failed. %d", __LINE__);
        }
        else {
            OpenCDMSession::Session(realSession);
        }
    }
    virtual ~ExtendedOpenCDMSession() {
        if (OpenCDMSession::IsValid() == true) {
            Revoke(&_sink);
            OpenCDMSession::Session(nullptr);
        }
    }

public:
    virtual bool IsExtended() const override {
        return (true);
    }
    inline void Callback (OpenCDMSessionCallbacks* callback, void * userData) {
        ASSERT ((callback == nullptr) ^ (_callback == nullptr));
        _callback = callback;
        _userData = userData;
    }
    inline KeyStatus Status (const uint8_t /* keyId */[], uint8_t /* length */) const {
        return (::CDMState(_key));
    }
    inline uint32_t Error() const {
        return (_errorCode);
    }
    inline uint32_t Error(const uint8_t keyId[], uint8_t length) const {
        return (_sysError);
    }
    void GetKeyMessage(std::string& challenge, uint8_t* licenseURL, uint16_t& urlLength) {

        ASSERT (IsValid() == true);

        _state.WaitState(SESSION_MESSAGE|SESSION_READY, WPEFramework::Core::infinite);

        if ((_state & SESSION_MESSAGE) == SESSION_MESSAGE) {
            challenge = _message;
            if (urlLength > static_cast<int>(_URL.length())) {
                urlLength = static_cast<uint16_t>(_URL.length());
            }
            memcpy(licenseURL, _URL.c_str(), urlLength);
            TRACE_L1("Returning a KeyMessage, Length: [%d,%d]", urlLength, static_cast<uint32_t>(challenge.length()));
        }
        else if ((_state & SESSION_READY) == SESSION_READY) {
            challenge.clear();
            *licenseURL = '\0';
            urlLength = 0;
            TRACE_L1("Returning a KeyMessage failed. %d", __LINE__);
        }
    }
    int Load (std::string& response) { 
        int ret = 1;

        _state = static_cast<sessionState>(_state & (~(SESSION_UPDATE|SESSION_MESSAGE)));

        response.clear();

        if (OpenCDMSession::Load() == 0) {

            _state.WaitState(SESSION_UPDATE, WPEFramework::Core::infinite);

            if (_key == OCDM::ISession::Usable) {
                ret = 0;
            }
            else if (_state  == SESSION_MESSAGE) {
                ret = 0;
                response = "message:" + _message;
            }
        }

        return ret;
    }
    KeyStatus Update(const uint8_t* pbResponse, const uint16_t cbResponse, std::string& response) {

        _state = static_cast<sessionState>(_state & (~(SESSION_UPDATE|SESSION_MESSAGE)));

        OpenCDMSession::Update(pbResponse, cbResponse);

        _state.WaitState(SESSION_UPDATE | SESSION_MESSAGE, WPEFramework::Core::infinite);
        if ((_state & SESSION_MESSAGE) == SESSION_MESSAGE) {
            response = "message:" + _message;
        }

        return CDMState(_key);
    }
    int Remove(std::string& response) {
        int ret = 1;

        _state =  static_cast<sessionState>(_state & (~(SESSION_UPDATE|SESSION_MESSAGE)));

        if (OpenCDMSession::Remove() == 0) {

            _state.WaitState(SESSION_UPDATE, WPEFramework::Core::infinite);

            if (_key ==  OCDM::ISession::StatusPending) {
                ret = 0;
            }
            else if (_state  == SESSION_MESSAGE) {
                ret = 0;
                response = "message:" + _message;
            }
        }

        return (ret);
    }

private:
    // void (*process_challenge) (void * userData, const char url[], const uint8_t challenge[], const uint16_t challengeLength);
    // void (*key_update)        (void * userData, const uint8_t keyId[], const uint8_t length);
    // void (*message)           (void * userData, const char message[]);

    // Event fired when a key message is successfully created.
    void OnKeyMessage(const std::string& keyMessage, const std::string& URL) {
        _message = keyMessage;
        _URL = URL;
        TRACE_L1("Received URL: [%s]", _URL.c_str());

        if (_callback == nullptr) {
            _state = static_cast<sessionState>(_state | SESSION_MESSAGE | SESSION_UPDATE);
        }
        else {
            _callback->process_challenge(_userData, _URL.c_str(), reinterpret_cast<const uint8_t*>(_message.c_str()), _message.length());
        }
    }
    // Event fired when MediaKeySession has found a usable key.
    void OnKeyReady() {
        _key = OCDM::ISession::Usable;
        if (_callback == nullptr) {
            _state = static_cast<sessionState>(_state | SESSION_READY | SESSION_UPDATE);
        }
        else {
            _callback->key_update(_userData, nullptr, 0);
        }
    }
    // Event fired when MediaKeySession encounters an error.
    void OnKeyError(const int16_t error, const OCDM::OCDM_RESULT sysError, const std::string& errorMessage) {
        _key = OCDM::ISession::InternalError;
        _error = errorMessage;
        _errorCode = error;
        _sysError = sysError;

        if (_callback == nullptr) {
            _state = static_cast<sessionState>(_state | SESSION_ERROR | SESSION_UPDATE);
        }
        else {
            _callback->key_update(_userData, nullptr, 0);
            _callback->message(_userData, errorMessage.c_str());
        }
    }
    // Event fired on key status update
    void OnKeyStatusUpdate(const OCDM::ISession::KeyStatus status) {
        _key = status;

        if (_callback == nullptr) {
            _state = static_cast<sessionState>(_state | SESSION_READY | SESSION_UPDATE);
        }
        else {
            _callback->key_update(_userData, nullptr, 0);
        }
    }

private:
    WPEFramework::Core::Sink<Sink> _sink;
    WPEFramework::Core::StateTrigger<sessionState> _state;
    std::string _message;
    std::string _URL;
    std::string _error;
    uint32_t _errorCode;
    OCDM::OCDM_RESULT _sysError;
    OCDM::ISession::KeyStatus _key;
    OpenCDMSessionCallbacks* _callback;
    void* _userData;
};


class OpenCDMAccessor : public OCDM::IAccessorOCDM {
private:
    OpenCDMAccessor () = delete;
    OpenCDMAccessor (const OpenCDMAccessor&) = delete;
    OpenCDMAccessor& operator= (const OpenCDMAccessor&) = delete;

private:
    class KeyId {
    private:
        KeyId() = delete;
        KeyId& operator= (const KeyId& rhs) = delete;

    public:
        inline KeyId(const KeyId& copy) 
            :  _status(copy._status) {
            ::memcpy(_kid, copy._kid, sizeof(_kid));
        }
        inline KeyId(const uint8_t kid[], const uint8_t length, const ::OCDM::ISession::KeyStatus status = OCDM::ISession::StatusPending)
            :  _status(status) {
            uint8_t copyLength (length > sizeof(_kid) ? sizeof(_kid) : length);

            ::memcpy(_kid, kid, copyLength);

            if (copyLength < sizeof(_kid)) {
                ::memset(&(_kid[copyLength]), 0, sizeof(_kid) - copyLength);
            }
        }
        inline ~KeyId() {
        }

    public:
        inline bool operator==(const KeyId& rhs) const {
            // Hack, in case of PlayReady, the key offered on the interface might be
            // ordered incorrectly, cater for this situation, by silenty comparing with this incorrect value.
            bool equal = false;

            // Regardless of the order, the last 8 bytes should be equal
            if (memcmp (&_kid[8], &(rhs._kid[8]), 8)  == 0) {

                // Lets first try the non swapped byte order.
                if (memcmp (_kid, rhs._kid, 8)  == 0) {
                    // this is a match :-)
                    equal = true;
                }
                else {
                    // Let do the byte order alignment as suggested in the spec and see if it matches than :-)
                    // https://msdn.microsoft.com/nl-nl/library/windows/desktop/aa379358(v=vs.85).aspx
                    uint8_t alignedBuffer[8];
                    alignedBuffer[0] = rhs._kid[3];
                    alignedBuffer[1] = rhs._kid[2];
                    alignedBuffer[2] = rhs._kid[1];
                    alignedBuffer[3] = rhs._kid[0];
                    alignedBuffer[4] = rhs._kid[5];
                    alignedBuffer[5] = rhs._kid[4];
                    alignedBuffer[6] = rhs._kid[7];
                    alignedBuffer[7] = rhs._kid[6];
                    equal = (memcmp (_kid, alignedBuffer, 8)  == 0);
                }
            }
            return (equal);
        }
        inline bool operator!=(const KeyId& rhs) const {
            return !(operator==(rhs));
        }
        inline const uint8_t* Id() const {
            return (_kid);
        }
        inline static uint8_t Length() {
            return (sizeof(_kid));
        }
        inline void Status (::OCDM::ISession::KeyStatus status) {
            _status = status;
        }
        ::OCDM::ISession::KeyStatus Status () const {
            return (_status);
        }
        string ToString() const {
            static TCHAR HexArray[] = "0123456789ABCDEF";
            string result(1, HexArray[(_kid[0] >> 4) & 0xF]);
                           result += HexArray[_kid[0] & 0xF];

            for (uint8_t index = 1; index < sizeof(_kid); index++) {
                result += ':';
                result += HexArray[(_kid[index] >> 4) & 0xF];
                result += HexArray[_kid[index] & 0xF];
            }
            return (result);
        }

    private:
        uint8_t _kid[16];
        ::OCDM::ISession::KeyStatus _status;
    };
    class Sink : public OCDM::IAccessorOCDM::INotification {
    private:
        Sink() = delete;
        Sink(const Sink&) = delete;
        Sink& operator= (const Sink&) = delete;

    public:
        Sink(OpenCDMAccessor* parent)
            : _parent(*parent) {
        }
        virtual ~Sink() {
        }

    private: 
        virtual void Create(const string& sessionId) override {
            _parent.AddSession(sessionId);
        }
        virtual void Destroy(const string& sessionId) override {
            _parent.RemoveSession(sessionId);
        }
        virtual void KeyChange(const string& sessionId, const uint8_t keyId[], const uint8_t length, const OCDM::ISession::KeyStatus status) override {
            _parent.KeyUpdate(sessionId, keyId, length, status);
        }

        BEGIN_INTERFACE_MAP(Sink)
            INTERFACE_ENTRY(OCDM::IAccessorOCDM::INotification)
        END_INTERFACE_MAP
    private:
        OpenCDMAccessor& _parent;
    };
    typedef std::list<KeyId> KeyList;
    typedef std::map<string, KeyList > KeyMap;

private:
    OpenCDMAccessor (const TCHAR domainName[]) 
        : _refCount(1)
		, _client(Core::NodeId(domainName), Core::ProxyType< WPEFramework::RPC::InvokeServerType<4, 1> >::Create())
		, _remote(nullptr)
        , _adminLock()
        , _signal(false, true)
        , _interested(0)
        , _sessionKeys()
        , _sink(this) {

        _remote = _client.Open<OCDM::IAccessorOCDM>(_T("OpenCDMImplementation"), ~0, 6000);
        Register(&_sink);
    }

public:
    static OpenCDMAccessor* Instance () {

        _systemLock.Lock();

        if (_singleton == nullptr) {
			// See if we have an environment variable set.
			string connector;
			if ((Core::SystemInfo::GetEnvironment(_T("OPEN_CDM_SERVER"), connector) == false) || (connector.empty() == true)) {
				connector = _T("/tmp/ocdm");
			}

            OpenCDMAccessor* result = new OpenCDMAccessor (connector.c_str());

            if (result->_remote != nullptr) {
                _singleton = result;
            }
            else {
                delete result;
            }
        } 
        else {
            _singleton->AddRef();
        }

        _systemLock.Unlock();

        return (_singleton);
    }
    ~OpenCDMAccessor() {
        if (_remote != nullptr) {
            Unregister(&_sink);
            _remote->Release();
        }
        _singleton = nullptr;
        TRACE_L1("Destructed the OpenCDMAccessor %p", this);
    }
    bool WaitForKey (const uint8_t keyLength, const uint8_t keyId[], const uint32_t waitTime, const OCDM::ISession::KeyStatus status) const {
        bool result = false;
        KeyId paramKey (keyId, keyLength);
        uint64_t timeOut (Core::Time::Now().Add(waitTime).Ticks());

        do {
            _adminLock.Lock();

            KeyMap::const_iterator session (_sessionKeys.begin());
            const KeyList* container = nullptr;
            KeyList::const_iterator index;

            while ((container == nullptr) && (session != _sessionKeys.end())) {
                index  = session->second.begin();

                while ((index != session->second.end()) && (*index != paramKey)) { index++; }

                if (index != session->second.end()) {
                    container = &(session->second);
                }
                else {
                    session++;
                }
            }

            if ((container != nullptr) && (index != container->end())) {
                result = (index->Status() == status);
            }

            if (result == false) {
                _interested++;

                _adminLock.Unlock();

                if ((container != nullptr) && (index != container->end())) {
                    TRACE_L1("Waiting for KeyId: %s, current: %d", paramKey.ToString().c_str(), index->Status());
                }
                else {
                    TRACE_L1("Waiting for KeyId: %s, current: <Not Found>", paramKey.ToString().c_str());
                }

                uint64_t now (Core::Time::Now().Ticks());

                if (now < timeOut) {
                    _signal.Lock(static_cast<uint32_t>((timeOut - now) / Core::Time::TicksPerMillisecond));
                }

                Core::InterlockedDecrement(_interested);
            }
            else {
                _adminLock.Unlock();
            }

        } while ((result == false) && (timeOut < Core::Time::Now().Ticks()));

        return (result);
    }

public:
    virtual void AddRef() const override {
        Core::InterlockedIncrement(_refCount);
    }
    virtual uint32_t Release() const override {

        _systemLock.Lock();

        if (Core::InterlockedDecrement(_refCount) == 0) {
            delete this;
            return (Core::ERROR_DESTRUCTION_SUCCEEDED);
        }

        _systemLock.Unlock();

        return (Core::ERROR_NONE);
    }
    BEGIN_INTERFACE_MAP(OpenCDMAccessor)
        INTERFACE_ENTRY(OCDM::IAccessorOCDM)
    END_INTERFACE_MAP

    virtual OCDM::OCDM_RESULT IsTypeSupported(
        const std::string keySystem,
        const std::string mimeType) const override {
        return (_remote->IsTypeSupported(keySystem, mimeType));
    }

    // Create a MediaKeySession using the supplied init data and CDM data.
    virtual OCDM::OCDM_RESULT CreateSession(
        const string keySystem,
        const int32_t licenseType,
        const std::string initDataType,
        const uint8_t* initData,
        const uint16_t initDataLength,
        const uint8_t* CDMData,
        const uint16_t CDMDataLength,
        OCDM::ISession::ICallback* callback,
        std::string& sessionId,
        OCDM::ISession*& session) override {
        return (_remote->CreateSession(keySystem, licenseType, initDataType, initData, initDataLength, CDMData, CDMDataLength, callback, sessionId, session));
    }

    // Set Server Certificate
    virtual OCDM::OCDM_RESULT SetServerCertificate(
        const string keySystem,
        const uint8_t* serverCertificate,
        const uint16_t serverCertificateLength) override {
        return (_remote->SetServerCertificate(keySystem, serverCertificate, serverCertificateLength));
    }
 
    virtual OCDM::ISession* Session(
        const std::string sessionId) override {
        return (_remote->Session(sessionId));
    }

    virtual OCDM::ISession* Session(
        const uint8_t keyId[], const uint8_t length) override {
        return (_remote->Session(keyId, length));
    }
    virtual void Register(OCDM::IAccessorOCDM::INotification* notification) override {
        _remote->Register(notification);
    }
    virtual void Unregister(OCDM::IAccessorOCDM::INotification* notification) override {
        _remote->Unregister(notification);
    }
    void AddSession(const string& sessionId) {

        _adminLock.Lock();

        KeyMap::iterator session (_sessionKeys.find(sessionId));

        if (session == _sessionKeys.end()) {
            _sessionKeys.insert(std::pair<string, KeyList>(sessionId, KeyList()));
        }
        else {
            TRACE_L1("Same session created, again ???? Keep the old one than. [%s]", sessionId.c_str());
        }

        _adminLock.Unlock();
    }
    void RemoveSession(const string& sessionId) {

        _adminLock.Lock();

        KeyMap::iterator session (_sessionKeys.find(sessionId));

        if (session != _sessionKeys.end()) {
            _sessionKeys.erase(session);
        }
        else {
            TRACE_L1("A session is destroyed of which we were not aware [%s]", sessionId.c_str()); 
        }

        _adminLock.Unlock();
    }
    void KeyUpdate(const string& sessionId, const uint8_t keyId[], const uint8_t keyLength, const OCDM::ISession::KeyStatus status) {

        _adminLock.Lock();

        KeyMap::iterator session (_sessionKeys.find(sessionId));
        
        ASSERT (session != _sessionKeys.end());

        if (session != _sessionKeys.end()) {

            KeyList& container (session->second);
            KeyList::iterator  index(container.begin());
            KeyId paramKey (keyId, keyLength, status);

            while ((index != container.end()) && (*index != paramKey)) { index++; }

            if (index != container.end()) {
                index->Status(status);
            }
            else {
                container.push_back(paramKey);
            }

            if (_interested != 0) {
                // We need to notify the "other side", they are expecting an update
                _signal.SetEvent();

                while (_interested != 0) {
                    ::SleepMs(0);
                }

                _signal.ResetEvent();
            }

            _adminLock.Unlock();
        }
    }

private:
    mutable uint32_t _refCount;
    RPC::CommunicatorClient _client;
    OCDM::IAccessorOCDM* _remote;
    mutable Core::CriticalSection _adminLock;
    mutable Core::Event _signal;
    mutable volatile uint32_t _interested;
    std::map<string, std::list<KeyId> > _sessionKeys;
    WPEFramework::Core::Sink<Sink> _sink;
    static OpenCDMAccessor* _singleton;
};

<<<<<<< HEAD
/* static */ AccessorOCDM* AccessorOCDM::_singleton = nullptr;

 
    class OpenCdmSession {
    private:
        OpenCdmSession(const OpenCdmSession&) = delete;
        OpenCdmSession& operator= (OpenCdmSession&) = delete;

    private:
        class DataExchange : public OCDM::DataExchange {
        private:
            DataExchange () = delete;
            DataExchange (const DataExchange&) = delete;
            DataExchange& operator= (DataExchange&) = delete;

       public:
            DataExchange (const string& bufferName)
                : OCDM::DataExchange (bufferName)
                , _busy(false) {

                TRACE_L1("Constructing buffer client side: %p - %s", this, bufferName.c_str());
            }
            virtual ~DataExchange () {
                if (_busy == true) {
                    TRACE_L1("Destructed a DataExchange while still in progress. %p", this);
                }
                TRACE_L1("Destructing buffer client side: %p - %s", this, OCDM::DataExchange::Name().c_str());
            }

        public:
           uint32_t Decrypt(uint8_t* encryptedData, uint32_t encryptedDataLength, const uint8_t* ivData, uint16_t ivDataLength) {
                int ret = 0;

                // This works, because we know that the Audio and the Video streams are fed from
                // the same process, so they will use the same critial section and thus will 
                // not interfere with each-other. If Audio and video will be located into two
                // different processes, start using the administartion space to share a lock.
                _systemLock.Lock();

                _busy = true;

                if (RequestProduce(WPEFramework::Core::infinite) == WPEFramework::Core::ERROR_NONE) {

                    SetIV(static_cast<uint8_t>(ivDataLength), ivData);
                    SetSubSampleData(0, nullptr);
                    Write(encryptedDataLength, encryptedData);

                    // This will trigger the OpenCDMIServer to decrypt this memory...
                    Produced();

                    // Now we should wait till it is decrypted, that happens if the Producer, can run again.
                    if (RequestProduce(WPEFramework::Core::infinite) == WPEFramework::Core::ERROR_NONE) {

                        // For nowe we just copy the clear data..
                        Read(encryptedDataLength, encryptedData);

                        // Get the status of the last decrypt.
                        ret = Status();

                        // And free the lock, for the next production Scenario..
                        Consumed();
                    }
                }

                _busy = false;

                _systemLock.Unlock();

                return (ret);
            }

        private:
           bool _busy;
        };
 
    public:
        OpenCdmSession()
            : _session(nullptr)
            , _decryptSession(string())
            , _refCount(1) {
            TRACE_L1("Constructing the Session Client side: %p, (nil)", this);
        }
        explicit OpenCdmSession(OCDM::ISession* session)
            : _session(session)
            , _decryptSession(_session->BufferId())
            , _refCount(1) {

            ASSERT(session != nullptr);

            if (_session != nullptr) {
                _session->AddRef();
            }
        }
        virtual ~OpenCdmSession() {
            if (_session != nullptr) {
                _session->Release();
            }
            TRACE_L1("Destructed the Session Client side: %p", this);
        }

    public:
        void AddRef() {
            Core::InterlockedIncrement(_refCount);
        }
        bool Release() {
            if (Core::InterlockedDecrement(_refCount) == 0) {

                delete this;

                return (true);
            }
            return (false);
        }
        inline bool IsValid() const {

            return (_session != nullptr);
        }
        inline OCDM::ISession::KeyStatus Status () const {

            return (_session != nullptr ? _session->Status() : OCDM::ISession::StatusPending);
        }
        inline void Close() {
            ASSERT (_session != nullptr);

            _session->Close();
        }

        inline int Remove() {

            ASSERT (_session != nullptr);

            return (_session->Remove() == 0);
        }
        inline int Load() {

            ASSERT (_session != nullptr);

            return (_session->Load() == 0);
        }
        inline void Update (const uint8_t* pbResponse, const uint16_t cbResponse) {

            ASSERT (_session != nullptr);

            _session->Update(pbResponse, cbResponse);
        }
        uint32_t Decrypt(uint8_t* encryptedData, const uint32_t encryptedDataLength, const uint8_t* ivData, uint16_t ivDataLength) {

            return ( _decryptSession.Decrypt(encryptedData, encryptedDataLength, ivData, ivDataLength) );
        }
        inline void Revoke (OCDM::ISession::ICallback* callback) {

            ASSERT (_session != nullptr);
            ASSERT (callback != nullptr);

            return (_session->Revoke(callback));
        }

    protected:
        void Session(OCDM::ISession* session) {
            ASSERT ((_session == nullptr) ^ (session == nullptr));

            if ( (session == nullptr) && (_session != nullptr) ) {
                _session->Release();
            }
            _session = session;
        }

    private:
        OCDM::ISession* _session;
        DataExchange _decryptSession;
        uint32_t _refCount;
    };

    class Session : public OpenCdmSession {
    private:
        Session() = delete;
        Session(const Session&) = delete;
        Session& operator= (Session&) = delete;

    enum sessionState {
        // Initialized.
        SESSION_INIT    = 0x00,

        // Session created, waiting for message callback.
        SESSION_MESSAGE = 0x01,
        SESSION_READY   = 0x02,
        SESSION_ERROR   = 0x04,
        SESSION_LOADED  = 0x08,
        SESSION_UPDATE  = 0x10
    };

    private:
        class Sink : public OCDM::ISession::ICallback {
        private:
            Sink() = delete;
            Sink(const Sink&) = delete;
            Sink& operator= (const Sink&) = delete;
        public:
            Sink(Session* parent) 
                : _parent(*parent) {
                ASSERT(parent != nullptr);
            }
            virtual ~Sink() {
            }

        public:
            // Event fired when a key message is successfully created.
            virtual void OnKeyMessage(
                const uint8_t* keyMessage, //__in_bcount(f_cbKeyMessage)
                const uint16_t keyLength, //__in
                const std::string URL) {
                _parent.OnKeyMessage(std::string(reinterpret_cast<const char*>(keyMessage), keyLength), URL);
            }
            // Event fired when MediaKeySession has found a usable key.
            virtual void OnKeyReady() {
                _parent.OnKeyReady();
            }
            // Event fired when MediaKeySession encounters an error.
            virtual void OnKeyError(
                const int16_t error,
                const OCDM::OCDM_RESULT sysError,
                const std::string errorMessage) {
                _parent.OnKeyError(error, sysError, errorMessage);
            }
            // Event fired on key status update
            virtual void OnKeyStatusUpdate(const OCDM::ISession::KeyStatus keyMessage) {
                _parent.OnKeyStatusUpdate(keyMessage);
            }

            BEGIN_INTERFACE_MAP(Sink)
                INTERFACE_ENTRY(OCDM::ISession::ICallback)
            END_INTERFACE_MAP
 
        private:
            Session& _parent;
        };

    public:
        Session(
            OCDM::IAccessorOCDM* system,
            const string keySystem, 
            const std::string& initDataType, 
            const uint8_t* pbInitData, 
            const uint16_t cbInitData, 
            const uint8_t* pbCustomData, 
            const uint16_t cbCustomData, 
            const OpenCdm::LicenseType licenseType) 
            : OpenCdmSession()
            , _sink(this)
            , _state(SESSION_INIT)
            , _message()
            , _URL()
            , _error()
            , _key(OCDM::ISession::StatusPending)
            , _sessionId() {

            std::string bufferId;
            OCDM::ISession* realSession = nullptr;

            system->CreateSession(keySystem, licenseType, initDataType, pbInitData, cbInitData, pbCustomData, cbCustomData, &_sink, _sessionId, realSession);

            if (realSession == nullptr) {
                TRACE_L1("Creating a Session failed. %d", __LINE__);
            }
            else {
                OpenCdmSession::Session(realSession);
            }
        }
        virtual ~Session() {
            if (OpenCdmSession::IsValid() == true) {
                Revoke(&_sink);
                OpenCdmSession::Session(nullptr);
            }
        }

    public:
        inline OpenCdm::KeyStatus Status () const {
            return (CDMState(_key));
        }
        inline const std::string& SessionId() const {
            return(_sessionId);
        }
        void GetKeyMessage(std::string& challenge, uint8_t* licenseURL, uint16_t& urlLength) {

            ASSERT (IsValid() == true);

            _state.WaitState(SESSION_MESSAGE|SESSION_READY, WPEFramework::Core::infinite);

            if ((_state & SESSION_MESSAGE) == SESSION_MESSAGE) {
                challenge = _message;
                if (urlLength > static_cast<int>(_URL.length())) {
                    urlLength = static_cast<uint16_t>(_URL.length());
                }
                memcpy(licenseURL, _URL.c_str(), urlLength);
                TRACE_L1("Returning a KeyMessage, Length: [%d,%d]", urlLength, static_cast<uint32_t>(challenge.length()));
            }
            else if ((_state & SESSION_READY) == SESSION_READY) {
                challenge.clear();
                *licenseURL = '\0';
                urlLength = 0;
                TRACE_L1("Returning a KeyMessage failed. %d", __LINE__);
            }
        }
        int Load (std::string& response) { 
           int ret = 1;

           _state = static_cast<sessionState>(_state & (~(SESSION_UPDATE|SESSION_MESSAGE)));

           response.clear();

           if (OpenCdmSession::Load() == 0) {

                _state.WaitState(SESSION_UPDATE, WPEFramework::Core::infinite);

                if (_key == OCDM::ISession::Usable) {
                    ret = 0;
                }
                else if (_state  == SESSION_MESSAGE) {
                    ret = 0;
                    response = "message:" + _message;
                }
            }

            return ret;
        }
        OpenCdm::KeyStatus Update(const uint8_t* pbResponse, const uint16_t cbResponse, std::string& response) {

            _state = static_cast<sessionState>(_state & (~(SESSION_UPDATE|SESSION_MESSAGE)));

            OpenCdmSession::Update(pbResponse, cbResponse);

            _state.WaitState(SESSION_UPDATE | SESSION_MESSAGE, WPEFramework::Core::infinite);
            if ((_state & SESSION_MESSAGE) == SESSION_MESSAGE) {
                response = "message:" + _message;
            }

            return CDMState(_key);
        }
        int Remove(std::string& response) {
            int ret = 1;

            _state =  static_cast<sessionState>(_state & (~(SESSION_UPDATE|SESSION_MESSAGE)));

            if (OpenCdmSession::Remove() == 0) {

                _state.WaitState(SESSION_UPDATE, WPEFramework::Core::infinite);

                if (_key ==  OCDM::ISession::StatusPending) {
                    ret = 0;
                }
                else if (_state  == SESSION_MESSAGE) {
                    ret = 0;
                    response = "message:" + _message;
                }
            }

            return (ret);
        }

   private:
        // Event fired when a key message is successfully created.
        void OnKeyMessage(const std::string& keyMessage, const std::string& URL) {
            _message = keyMessage;
            _URL = URL;
            TRACE_L1("Received URL: [%s]", _URL.c_str());
            _state = static_cast<sessionState>(_state | SESSION_MESSAGE | SESSION_UPDATE);
        }
        // Event fired when MediaKeySession has found a usable key.
        void OnKeyReady() {
            _state = static_cast<sessionState>(_state | SESSION_READY | SESSION_UPDATE);
        }
        // Event fired when MediaKeySession encounters an error.
        void OnKeyError(const int16_t error, const OCDM::OCDM_RESULT sysError, const std::string& errorMessage) {
            _error = errorMessage;
            _state = static_cast<sessionState>(_state | SESSION_ERROR | SESSION_UPDATE);
        }
        // Event fired on key status update
        void OnKeyStatusUpdate(const OCDM::ISession::KeyStatus status) {
            _key = status;

            _state = static_cast<sessionState>(_state | SESSION_READY | SESSION_UPDATE);
        }
=======
/* static */ OpenCDMAccessor* OpenCDMAccessor::_singleton = nullptr;
>>>>>>> dcd0d481

namespace media {

OpenCdm::OpenCdm() : _implementation (OpenCDMAccessor::Instance()), _session(nullptr), _keySystem() {
}

OpenCdm::OpenCdm(const OpenCdm& copy) : _implementation (OpenCDMAccessor::Instance()), _session(copy._session), _keySystem(copy._keySystem) {
    
    if (_session != nullptr) {
        TRACE_L1 ("Created a copy of OpenCdm instance: %p", this);
        _session->AddRef();
    }
}

OpenCdm::OpenCdm(const std::string& sessionId) : _implementation (OpenCDMAccessor::Instance()), _session(nullptr), _keySystem() {

    if (_implementation != nullptr) {

        OCDM::ISession* entry = _implementation->Session(sessionId);

        if (entry != nullptr) {
            _session = new OpenCDMSession(entry);
            TRACE_L1 ("Created an OpenCdm instance: %p from session %s, [%p]", this, sessionId.c_str(), entry);
            entry->Release();
        }
        else {
            TRACE_L1 ("Failed to create an OpenCdm instance, for session %s", sessionId.c_str());
        }
    }
    else {
        TRACE_L1 ("Failed to create an OpenCdm instance: %p for session %s", this, sessionId.c_str());
    }
}

OpenCdm::OpenCdm (const uint8_t keyId[], const uint8_t length)  : _implementation (OpenCDMAccessor::Instance()), _session(nullptr), _keySystem() {

     if (_implementation != nullptr) {

         OCDM::ISession* entry = _implementation->Session(keyId, length);

         if (entry != nullptr) {
             _session = new OpenCDMSession(entry);
             // TRACE_L1 ("Created an OpenCdm instance: %p from keyId [%p]", this, entry);
             entry->Release();
         }
         else {
             TRACE_L1 ("Failed to create an OpenCdm instance, for keyId [%d]", __LINE__);
         }
     }
     else {
         TRACE_L1 ("Failed to create an OpenCdm instance: %p for keyId failed", this);
     }
}

OpenCdm::~OpenCdm() {
    if (_session != nullptr) {
        _session->Release();
        TRACE_L1 ("Destructed an OpenCdm instance: %p", this);
    }
    if (_implementation != nullptr) {
        _implementation->Release();
    }
}

/* static */ OpenCdm& OpenCdm::Instance() {
    return Core::SingletonType<OpenCdm>::Instance();
}

// ---------------------------------------------------------------------------------------------
// INSTANTIATION OPERATIONS:
// ---------------------------------------------------------------------------------------------
// Before instantiating the ROOT DRM OBJECT, Check if it is capable of decrypting the requested
// asset.
bool OpenCdm::GetSession (const uint8_t keyId[], const uint8_t length, const uint32_t waitTime) {

    if ( (_session == nullptr) && (_implementation != nullptr) &&
            (_implementation->WaitForKey (length, keyId, waitTime, OCDM::ISession::Usable) == true) ) {
        _session = new OpenCDMSession(_implementation->Session(keyId, length));
    }

    return (_session != nullptr);
}

bool OpenCdm::IsTypeSupported(const std::string& keySystem, const std::string& mimeType) const {
    TRACE_L1("Checking for key system %s", keySystem.c_str());
    return ( (_implementation != nullptr) && 
             (_implementation->IsTypeSupported(keySystem, mimeType) == 0) ); 
}

// The next call is the startng point of creating a decryption context. It select the DRM system 
// to be used within this OpenCDM object.
void OpenCdm::SelectKeySystem(const std::string& keySystem) {
    if (_implementation != nullptr) {
        _keySystem = keySystem;
        TRACE_L1("Creation of key system %s succeeded.", _keySystem.c_str());
    }
    else {
        TRACE_L1("Creation of key system %s failed. No valid remote side", keySystem.c_str());
    }
}

// ---------------------------------------------------------------------------------------------
// ROOT DRM OBJECT OPERATIONS:
// ---------------------------------------------------------------------------------------------
// If required, ServerCertificates can be added to this OpenCdm object (DRM Context).
int OpenCdm::SetServerCertificate(const uint8_t* data, const uint32_t dataLength) {

    int result = 1;

    if (_keySystem.empty() == false) {

        ASSERT (_implementation != nullptr);

        TRACE_L1("Set server certificate data %d", dataLength);
        result = _implementation->SetServerCertificate(_keySystem, data, dataLength);
    }
    else {
        TRACE_L1("Setting server certificate failed, there is no key system. %d", __LINE__);
    }

    return result;
}
 
// Now for every particular stream a session needs to be created. Create a session for all
// encrypted streams that require decryption. (This allows for MultiKey decryption)
std::string OpenCdm::CreateSession(const std::string& dataType, const uint8_t* addData, const uint16_t addDataLength, const LicenseType license) {

    std::string result;

    if (_keySystem.empty() == false) {

        ASSERT (_session == nullptr);

        ExtendedOpenCDMSession* newSession = new ExtendedOpenCDMSession (_implementation, _keySystem, dataType, addData, addDataLength, nullptr, 0, static_cast<::LicenseType>(license));

        result = newSession->SessionId();

        _session = newSession;

        TRACE_L1("Created an OpenCdm instance: %p for keySystem %s, %p", this, _keySystem.c_str(), newSession);
    }
    else {
        TRACE_L1("Creating session failed, there is no key system. %d", __LINE__);
    }

    return (result);
}

// ---------------------------------------------------------------------------------------------
// ROOT DRM -> SESSION OBJECT OPERATIONS:
// ---------------------------------------------------------------------------------------------
// The following operations work on a Session. There is no direct access to the session that
// requires the operation, so before executing the session operation, first select it with
// the SelectSession above.
void OpenCdm::GetKeyMessage(std::string& response, uint8_t* data, uint16_t& dataLength) {

    ASSERT ( (_session != nullptr) && (_session->IsExtended() == true) );

    // Oke a session has been selected. Operation should take place on this session.
    static_cast<ExtendedOpenCDMSession*>(_session)->GetKeyMessage(response, data, dataLength);
}

KeyStatus OpenCdm::Update(const uint8_t* data, const uint16_t dataLength, std::string& response) {

    ASSERT ( (_session != nullptr) && (_session->IsExtended() == true) );

    // Oke a session has been selected. Operation should take place on this session.
    return (static_cast<ExtendedOpenCDMSession*>(_session)->Update(data, dataLength, response));
}

int OpenCdm::Load(std::string& response) {

    ASSERT ( (_session != nullptr) && (_session->IsExtended() == true) );

    // Oke a session has been selected. Operation should take place on this session.
    return (static_cast<ExtendedOpenCDMSession*>(_session)->Load(response));
}

int OpenCdm::Remove(std::string& response) {

    ASSERT ( (_session != nullptr) && (_session->IsExtended() == true) );

    // Oke a session has been selected. Operation should take place on this session.
    return (static_cast<ExtendedOpenCDMSession*>(_session)->Remove(response));
}

KeyStatus OpenCdm::Status() const {
    KeyStatus result = StatusPending;

    if (_session != nullptr) {
        result = CDMState(_session->Status());
    }

    return (result);
}

int OpenCdm::Close() {

    ASSERT ( (_session != nullptr) && (_session->IsExtended() == true) );

    if (_session != nullptr) {
        _session->Close();
        _session->Release();
        _session = nullptr;
    }

    return (0);
}

uint32_t OpenCdm::Decrypt(uint8_t* encrypted, const uint32_t encryptedLength, const uint8_t* IV, const uint16_t IVLength) {
    ASSERT (_session != nullptr);

    return (_session != nullptr ? _session->Decrypt(encrypted, encryptedLength, IV, IVLength) : 1);
}

uint32_t OpenCdm::Decrypt(uint8_t* encrypted, const uint32_t encryptedLength, const uint8_t* IV, const uint16_t IVLength, const uint8_t keyIdLength, const uint8_t keyId[], const uint32_t waitTime) {

    if (_implementation->WaitForKey (keyIdLength, keyId, waitTime, OCDM::ISession::Usable) == true) {
        if (_session == nullptr) {
            _session = new OpenCDMSession(_implementation->Session(keyId, keyIdLength));
        }
        return (_session->Decrypt(encrypted, encryptedLength, IV, IVLength));
    }

    return (1);
}

} // namespace media

/**
 * \brief Creates DRM system.
 *
 * \param keySystem Name of required key system (See \ref opencdm_is_type_supported)
 * \return \ref OpenCDMAccessor instance, NULL on error.
 */
struct OpenCDMAccessor* opencdm_create_system() {
    return (OpenCDMAccessor::Instance());
}

/**
 * Destructs an \ref OpenCDMAccessor instance.
 * \param system \ref OpenCDMAccessor instance to desctruct.
 * \return Zero on success, non-zero on error.
 */
OpenCDMError opencdm_destruct_system(struct OpenCDMAccessor* system) {
    if (system != nullptr) {
        system->Release();
    }
    return (OpenCDMError::ERROR_NONE);
}

/**
 * \brief Checks if a DRM system is supported.
 *
 * \param keySystem Name of required key system (e.g. "com.microsoft.playready").
 * \param mimeType MIME type.
 * \return Zero if supported, Non-zero otherwise.
 * \remark mimeType is currently ignored.
 */
OpenCDMError opencdm_is_type_supported(struct OpenCDMAccessor* system, const char keySystem[], const char mimeType[]) {
    OpenCDMError result (OpenCDMError::ERROR_KEYSYSTEM_NOT_SUPPORTED);

    if ( (system != nullptr) && (system->IsTypeSupported(std::string(keySystem), std::string(mimeType)) == 0) ) {
        result = OpenCDMError::ERROR_NONE;
    }
    return (result);
}

/**
 * \brief Maps key ID to \ref OpenCDMSession instance.
 *
 * In some situations we only have the key ID, but need the specific \ref OpenCDMSession instance that
 * belongs to this key ID. This method facilitates this requirement.
 * \param keyId Array containing key ID.
 * \param length Length of keyId array.
 * \param maxWaitTime Maximum allowed time to block (in miliseconds).
 * \return \ref OpenCDMSession belonging to key ID, or NULL when not found or timed out. This instance
 *         also needs to be destructed using \ref opencdm_session_destruct.
 * REPLACING: void* acquire_session(const uint8_t* keyId, const uint8_t keyLength, const uint32_t waitTime);
 */
struct OpenCDMSession* opencdm_get_session(struct OpenCDMAccessor* system, const uint8_t keyId[], const uint8_t length, const uint32_t waitTime) {
    struct OpenCDMSession* result = nullptr;

    if ( (system != nullptr) && (system->WaitForKey (length, keyId, waitTime, OCDM::ISession::Usable) == true) ) {
        OCDM::ISession* session (system->Session(keyId, length));

        if (session != nullptr) {
            result = new OpenCDMSession(session);
        }
    }

    return (result);
}

/**
 * \brief Sets server certificate.
 *
 * Some DRMs (e.g. WideVine) use a system-wide server certificate. This method will set that certificate. Other DRMs will ignore this call.
 * \param serverCertificate Buffer containing certificate data.
 * \param serverCertificateLength Buffer length of certificate data.
 * \return Zero on success, non-zero on error.
 */
OpenCDMError opencdm_system_set_server_certificate(struct OpenCDMAccessor* system, const char keySystem[], const uint8_t serverCertificate[], uint16_t serverCertificateLength) {
    OpenCDMError result (ERROR_INVALID_ACCESSOR);

    if (system != nullptr) {
        result  = static_cast<OpenCDMError>(system->SetServerCertificate(keySystem, serverCertificate, serverCertificateLength));
    }
    return (result);
}

/**
 * \brief Create DRM session (for actual decrypting of data).
 *
 * Creates an instance of \ref OpenCDMSession using initialization data.
 * \param keySystem DRM system to create the session for.
 * \param licenseType DRM specifc signed integer selecting License Type (e.g. "Limited Duration" for PlayReady).
 * \param initDataType Type of data passed in \ref initData.
 * \param initData Initialization data.
 * \param initDataLength Length (in bytes) of initialization data.
 * \param CDMData CDM data.
 * \param CDMDataLength Length (in bytes) of \ref CDMData.
 * \param session Output parameter that will contain pointer to instance of \ref OpenCDMSession.
 * \return Zero on success, non-zero on error.
 */
OpenCDMError opencdm_create_session(struct OpenCDMAccessor* system, const char keySystem[], const LicenseType licenseType,
                                    const char initDataType[], const uint8_t initData[], const uint16_t initDataLength,
                                    const uint8_t CDMData[], const uint16_t CDMDataLength,
                                    struct OpenCDMSession** session) {
    OpenCDMError result (ERROR_INVALID_ACCESSOR);

    if (system != nullptr) {
        *session = new ExtendedOpenCDMSession(static_cast<OCDM::IAccessorOCDM*>(system), std::string(keySystem), std::string(initDataType), initData, initDataLength,CDMData,CDMDataLength, licenseType);

        result = (*session != nullptr ? OpenCDMError::ERROR_NONE : OpenCDMError::ERROR_INVALID_SESSION);
    }

    return (result);
}

/**
 * Destructs an \ref OpenCDMSession instance.
 * \param system \ref OpenCDMSession instance to desctruct.
 * \return Zero on success, non-zero on error.
 * REPLACING: void release_session(void* session);
 */
OpenCDMError opencdm_destruct_session(struct OpenCDMSession* session) {
    OpenCDMError result (OpenCDMError::ERROR_INVALID_SESSION);

    if (session != nullptr) {
        result = OpenCDMError::ERROR_NONE;
        session->Release();
    }

    return (result);
}

/**
 * Loads the data stored for a specified OpenCDM session into the CDM context.
 * \param session \ref OpenCDMSession instance.
 * \return Zero on success, non-zero on error.
 */
OpenCDMError opencdm_session_load(struct OpenCDMSession * session) {
    OpenCDMError result (ERROR_INVALID_SESSION);

    if (session != nullptr) {
        result  = static_cast<OpenCDMError>(session->Load());
    }

    return (result);
}

/**
 * Gets session ID for a session.
 * \param session \ref OpenCDMSession instance.
 * \return ExtendedOpenCDMSession ID, valid as long as \ref session is valid.
 */
const char * opencdm_session_id(const struct OpenCDMSession * session) {
    const char* result = EmptyString;
    if (session != nullptr) {
        result = session->SessionId().c_str();
    }
    return (result);
}

/**
 * Gets buffer ID for a session.
 * \param session \ref OpenCDMSession instance.
 * \return Buffer ID, valid as long as \ref session is valid.
 */
const char * opencdm_session_buffer_id(const struct OpenCDMSession * session) {
    const char* result = EmptyString;
    if (session != nullptr) {
        result = session->BufferId().c_str();
    }
    return (result);
}

/**
 * Returns status of a particular key assigned to a session.
 * \param session \ref OpenCDMSession instance.
 * \param keyId Key ID.
 * \param length Length of key ID buffer (in bytes).
 * \return key status.
 */
KeyStatus opencdm_session_status(const struct OpenCDMSession * session, const uint8_t keyId[], uint8_t length) {
    KeyStatus result (KeyStatus::InternalError);

    if ( (session != nullptr) && (session->IsExtended() == true)) {
        result  = static_cast<const ExtendedOpenCDMSession*>(session)->Status(keyId, length);
    }

    return (result);
}

/**
 * Returns error for key (if any).
 * \param session \ref OpenCDMSession instance.
 * \param keyId Key ID.
 * \param length Length of key ID buffer (in bytes).
 * \return Key error (zero if no error, non-zero if error).
 */
uint32_t opencdm_session_error(const struct OpenCDMSession * session, const uint8_t keyId[], uint8_t length) {
    uint32_t result (~0);

    if ( (session != nullptr) && (session->IsExtended() == true)) {
        result  = static_cast<const ExtendedOpenCDMSession*>(session)->Error(keyId, length);
    }

    return (result);
}

/**
 * Returns system error. This reference general system, instead of specific key.
 * \param session \ref OpenCDMSession instance.
 * \return System error code, zero if no error.
 */
OpenCDMError opencdm_session_system_error(const struct OpenCDMSession * session) {
    OpenCDMError result (ERROR_INVALID_SESSION);

    if ( (session != nullptr) && (session->IsExtended() == true)) {
        result  = static_cast<OpenCDMError>(static_cast<const ExtendedOpenCDMSession*>(session)->Error());
    }

    return (result);
}

/**
 * Process a key message response.
 * \param session \ref OpenCDMSession instance.
 * \param keyMessage Key message to process.
 * \param keyLength Length of key message buffer (in bytes).
 * \return Zero on success, non-zero on error.
 */
OpenCDMError opencdm_session_update(struct OpenCDMSession * session, const uint8_t keyMessage[], uint16_t keyLength) {
    OpenCDMError result (ERROR_INVALID_SESSION);

    if (session != nullptr) {
        session->Update(keyMessage, keyLength);
        result = OpenCDMError::ERROR_NONE;
    }

    return (result);
}

/**
 * Removes all keys/licenses related to a session.
 * \param session \ref OpenCDMSession instance.
 * \return Zero on success, non-zero on error.
 */
OpenCDMError opencdm_session_remove(struct OpenCDMSession * session) {
    OpenCDMError result (ERROR_INVALID_SESSION);

    if (session != nullptr) {
        result  = static_cast<OpenCDMError>(session->Remove());
    }

    return (result);
}


/**
 * Closes a session.
 * \param session \ref OpenCDMSession instance.
 * \return zero on success, non-zero on error.
 */
OpenCDMError opencdm_session_close(struct OpenCDMSession* session) {
    OpenCDMError result (ERROR_INVALID_SESSION);

    if (session != nullptr) {
        session->Close();
        result = OpenCDMError::ERROR_NONE;
    }

    return (result);
}

/**
 * \brief Registers callbacks with \ref OpenCDMSession instance.
 *
 * Registers callback functions called when a challenge is generated, or a key status changes.
 * If no callbacks were registered but there are key update messages queued, these will be
 * fired to newly registered callbacks. Only one set of callbacks can be registered at one
 * time.
 * \param session \ref OpenCDMSession instance.
 * \param callbacks Callbacks to register, NULL to unregister earlier registered callbacks.
 * \param userData Pointer passed to callbacks when called.
 * \return zero on success, non-zero on error.
 */
OpenCDMError opencdm_session_callback(struct OpenCDMSession* session, OpenCDMSessionCallbacks * callbacks, void * userData) {
    OpenCDMError result (ERROR_INVALID_SESSION);

    if ( (session != nullptr) && (session->IsExtended() == true)) {
        reinterpret_cast<ExtendedOpenCDMSession*>(session)->Callback(callbacks, userData);
        result = OpenCDMError::ERROR_NONE;
    }

    return (result);
}

/**
 * \brief Performs decryption.
 *
 * This method accepts encrypted data and will typically decrypt it out-of-process (for security reasons). The actual data copying is performed
 * using a memory-mapped file (for performance reasons). If the DRM system allows access to decrypted data (i.e. decrypting is not
 * performed in a TEE), the decryption is performed in-place.
 * \param session \ref OpenCDMSession instance.
 * \param encrypted Buffer containing encrypted data. If applicable, decrypted data will be stored here after this call returns.
 * \param encryptedLength Length of encrypted data buffer (in bytes).
 * \param IV Initial vector (IV) used during decryption.
 * \param IVLength Length of IV buffer (in bytes).
 * \return Zero on success, non-zero on error.
 * REPLACING: uint32_t decrypt(void* session, uint8_t*, const uint32_t, const uint8_t*, const uint16_t);
 */ 
OpenCDMError opencdm_session_decrypt(struct OpenCDMSession* session, uint8_t encrypted[], const uint32_t encryptedLength, const uint8_t IV[], const uint16_t IVLength) {
    OpenCDMError result (ERROR_INVALID_SESSION);

    if (session != nullptr) {
        result  = static_cast<OpenCDMError>(session->Decrypt(encrypted, encryptedLength, IV, IVLength));
    }

    return (result);
}

<|MERGE_RESOLUTION|>--- conflicted
+++ resolved
@@ -514,6 +514,47 @@
     OpenCDMAccessor& operator= (const OpenCDMAccessor&) = delete;
 
 private:
+    class RPCClient {
+    private:
+        RPCClient() = delete;
+        RPCClient(const RPCClient&) = delete;
+        RPCClient& operator=(const RPCClient&) = delete;
+
+        typedef WPEFramework::RPC::InvokeServerType<4, 1> RPCService;
+
+    public:
+        RPCClient(const Core::NodeId& nodeId)
+            : _client(Core::ProxyType<RPC::CommunicatorClient>::Create(nodeId))
+            , _service(Core::ProxyType<RPCService>::Create(Core::Thread::DefaultStackSize())) {
+
+            if (_client->Open(RPC::CommunicationTimeOut, _T("ocdmimplementation"), OCDM::IAccessorOCDM::ID, ~0) != Core::ERROR_NONE) {
+                _client.Release();
+            } else {
+                _client->CreateFactory<RPC::InvokeMessage>(2);
+                _client->Register(_service);
+	    }
+        }
+        ~RPCClient() {
+            if (_client.IsValid() == true) {
+                _client->DestroyFactory<RPC::InvokeMessage>();
+                _client->Unregister(_service);
+                _client->Close(Core::infinite);
+            }
+        }
+
+    public:
+        inline bool IsOperational() const {
+            return (_client.IsValid());
+        }
+		template <typename INTERFACE>
+		INTERFACE* WaitForCompletion(const uint32_t waitTime) {
+			return (_client->WaitForCompletion<INTERFACE>(waitTime));
+		}
+
+    private:
+        Core::ProxyType<RPC::CommunicatorClient> _client;
+        Core::ProxyType<RPCService> _service;
+    };
     class KeyId {
     private:
         KeyId() = delete;
@@ -636,16 +677,18 @@
 private:
     OpenCDMAccessor (const TCHAR domainName[]) 
         : _refCount(1)
-		, _client(Core::NodeId(domainName), Core::ProxyType< WPEFramework::RPC::InvokeServerType<4, 1> >::Create())
-		, _remote(nullptr)
+        , _client(Core::NodeId(domainName))
+        , _remote(nullptr)
         , _adminLock()
         , _signal(false, true)
         , _interested(0)
         , _sessionKeys()
         , _sink(this) {
 
-        _remote = _client.Open<OCDM::IAccessorOCDM>(_T("OpenCDMImplementation"), ~0, 6000);
-        Register(&_sink);
+        if (_client.IsOperational() == true) { 
+            _remote = _client.WaitForCompletion<OCDM::IAccessorOCDM>(6000);
+            Register(&_sink);
+        }
     }
 
 public:
@@ -737,8 +780,7 @@
             else {
                 _adminLock.Unlock();
             }
-
-        } while ((result == false) && (timeOut < Core::Time::Now().Ticks()));
+        } while ((result == false) && (timeOut > Core::Time::Now().Ticks()));
 
         return (result);
     }
@@ -878,7 +920,7 @@
 
 private:
     mutable uint32_t _refCount;
-    RPC::CommunicatorClient _client;
+    RPCClient _client;
     OCDM::IAccessorOCDM* _remote;
     mutable Core::CriticalSection _adminLock;
     mutable Core::Event _signal;
@@ -888,392 +930,7 @@
     static OpenCDMAccessor* _singleton;
 };
 
-<<<<<<< HEAD
-/* static */ AccessorOCDM* AccessorOCDM::_singleton = nullptr;
-
- 
-    class OpenCdmSession {
-    private:
-        OpenCdmSession(const OpenCdmSession&) = delete;
-        OpenCdmSession& operator= (OpenCdmSession&) = delete;
-
-    private:
-        class DataExchange : public OCDM::DataExchange {
-        private:
-            DataExchange () = delete;
-            DataExchange (const DataExchange&) = delete;
-            DataExchange& operator= (DataExchange&) = delete;
-
-       public:
-            DataExchange (const string& bufferName)
-                : OCDM::DataExchange (bufferName)
-                , _busy(false) {
-
-                TRACE_L1("Constructing buffer client side: %p - %s", this, bufferName.c_str());
-            }
-            virtual ~DataExchange () {
-                if (_busy == true) {
-                    TRACE_L1("Destructed a DataExchange while still in progress. %p", this);
-                }
-                TRACE_L1("Destructing buffer client side: %p - %s", this, OCDM::DataExchange::Name().c_str());
-            }
-
-        public:
-           uint32_t Decrypt(uint8_t* encryptedData, uint32_t encryptedDataLength, const uint8_t* ivData, uint16_t ivDataLength) {
-                int ret = 0;
-
-                // This works, because we know that the Audio and the Video streams are fed from
-                // the same process, so they will use the same critial section and thus will 
-                // not interfere with each-other. If Audio and video will be located into two
-                // different processes, start using the administartion space to share a lock.
-                _systemLock.Lock();
-
-                _busy = true;
-
-                if (RequestProduce(WPEFramework::Core::infinite) == WPEFramework::Core::ERROR_NONE) {
-
-                    SetIV(static_cast<uint8_t>(ivDataLength), ivData);
-                    SetSubSampleData(0, nullptr);
-                    Write(encryptedDataLength, encryptedData);
-
-                    // This will trigger the OpenCDMIServer to decrypt this memory...
-                    Produced();
-
-                    // Now we should wait till it is decrypted, that happens if the Producer, can run again.
-                    if (RequestProduce(WPEFramework::Core::infinite) == WPEFramework::Core::ERROR_NONE) {
-
-                        // For nowe we just copy the clear data..
-                        Read(encryptedDataLength, encryptedData);
-
-                        // Get the status of the last decrypt.
-                        ret = Status();
-
-                        // And free the lock, for the next production Scenario..
-                        Consumed();
-                    }
-                }
-
-                _busy = false;
-
-                _systemLock.Unlock();
-
-                return (ret);
-            }
-
-        private:
-           bool _busy;
-        };
- 
-    public:
-        OpenCdmSession()
-            : _session(nullptr)
-            , _decryptSession(string())
-            , _refCount(1) {
-            TRACE_L1("Constructing the Session Client side: %p, (nil)", this);
-        }
-        explicit OpenCdmSession(OCDM::ISession* session)
-            : _session(session)
-            , _decryptSession(_session->BufferId())
-            , _refCount(1) {
-
-            ASSERT(session != nullptr);
-
-            if (_session != nullptr) {
-                _session->AddRef();
-            }
-        }
-        virtual ~OpenCdmSession() {
-            if (_session != nullptr) {
-                _session->Release();
-            }
-            TRACE_L1("Destructed the Session Client side: %p", this);
-        }
-
-    public:
-        void AddRef() {
-            Core::InterlockedIncrement(_refCount);
-        }
-        bool Release() {
-            if (Core::InterlockedDecrement(_refCount) == 0) {
-
-                delete this;
-
-                return (true);
-            }
-            return (false);
-        }
-        inline bool IsValid() const {
-
-            return (_session != nullptr);
-        }
-        inline OCDM::ISession::KeyStatus Status () const {
-
-            return (_session != nullptr ? _session->Status() : OCDM::ISession::StatusPending);
-        }
-        inline void Close() {
-            ASSERT (_session != nullptr);
-
-            _session->Close();
-        }
-
-        inline int Remove() {
-
-            ASSERT (_session != nullptr);
-
-            return (_session->Remove() == 0);
-        }
-        inline int Load() {
-
-            ASSERT (_session != nullptr);
-
-            return (_session->Load() == 0);
-        }
-        inline void Update (const uint8_t* pbResponse, const uint16_t cbResponse) {
-
-            ASSERT (_session != nullptr);
-
-            _session->Update(pbResponse, cbResponse);
-        }
-        uint32_t Decrypt(uint8_t* encryptedData, const uint32_t encryptedDataLength, const uint8_t* ivData, uint16_t ivDataLength) {
-
-            return ( _decryptSession.Decrypt(encryptedData, encryptedDataLength, ivData, ivDataLength) );
-        }
-        inline void Revoke (OCDM::ISession::ICallback* callback) {
-
-            ASSERT (_session != nullptr);
-            ASSERT (callback != nullptr);
-
-            return (_session->Revoke(callback));
-        }
-
-    protected:
-        void Session(OCDM::ISession* session) {
-            ASSERT ((_session == nullptr) ^ (session == nullptr));
-
-            if ( (session == nullptr) && (_session != nullptr) ) {
-                _session->Release();
-            }
-            _session = session;
-        }
-
-    private:
-        OCDM::ISession* _session;
-        DataExchange _decryptSession;
-        uint32_t _refCount;
-    };
-
-    class Session : public OpenCdmSession {
-    private:
-        Session() = delete;
-        Session(const Session&) = delete;
-        Session& operator= (Session&) = delete;
-
-    enum sessionState {
-        // Initialized.
-        SESSION_INIT    = 0x00,
-
-        // Session created, waiting for message callback.
-        SESSION_MESSAGE = 0x01,
-        SESSION_READY   = 0x02,
-        SESSION_ERROR   = 0x04,
-        SESSION_LOADED  = 0x08,
-        SESSION_UPDATE  = 0x10
-    };
-
-    private:
-        class Sink : public OCDM::ISession::ICallback {
-        private:
-            Sink() = delete;
-            Sink(const Sink&) = delete;
-            Sink& operator= (const Sink&) = delete;
-        public:
-            Sink(Session* parent) 
-                : _parent(*parent) {
-                ASSERT(parent != nullptr);
-            }
-            virtual ~Sink() {
-            }
-
-        public:
-            // Event fired when a key message is successfully created.
-            virtual void OnKeyMessage(
-                const uint8_t* keyMessage, //__in_bcount(f_cbKeyMessage)
-                const uint16_t keyLength, //__in
-                const std::string URL) {
-                _parent.OnKeyMessage(std::string(reinterpret_cast<const char*>(keyMessage), keyLength), URL);
-            }
-            // Event fired when MediaKeySession has found a usable key.
-            virtual void OnKeyReady() {
-                _parent.OnKeyReady();
-            }
-            // Event fired when MediaKeySession encounters an error.
-            virtual void OnKeyError(
-                const int16_t error,
-                const OCDM::OCDM_RESULT sysError,
-                const std::string errorMessage) {
-                _parent.OnKeyError(error, sysError, errorMessage);
-            }
-            // Event fired on key status update
-            virtual void OnKeyStatusUpdate(const OCDM::ISession::KeyStatus keyMessage) {
-                _parent.OnKeyStatusUpdate(keyMessage);
-            }
-
-            BEGIN_INTERFACE_MAP(Sink)
-                INTERFACE_ENTRY(OCDM::ISession::ICallback)
-            END_INTERFACE_MAP
- 
-        private:
-            Session& _parent;
-        };
-
-    public:
-        Session(
-            OCDM::IAccessorOCDM* system,
-            const string keySystem, 
-            const std::string& initDataType, 
-            const uint8_t* pbInitData, 
-            const uint16_t cbInitData, 
-            const uint8_t* pbCustomData, 
-            const uint16_t cbCustomData, 
-            const OpenCdm::LicenseType licenseType) 
-            : OpenCdmSession()
-            , _sink(this)
-            , _state(SESSION_INIT)
-            , _message()
-            , _URL()
-            , _error()
-            , _key(OCDM::ISession::StatusPending)
-            , _sessionId() {
-
-            std::string bufferId;
-            OCDM::ISession* realSession = nullptr;
-
-            system->CreateSession(keySystem, licenseType, initDataType, pbInitData, cbInitData, pbCustomData, cbCustomData, &_sink, _sessionId, realSession);
-
-            if (realSession == nullptr) {
-                TRACE_L1("Creating a Session failed. %d", __LINE__);
-            }
-            else {
-                OpenCdmSession::Session(realSession);
-            }
-        }
-        virtual ~Session() {
-            if (OpenCdmSession::IsValid() == true) {
-                Revoke(&_sink);
-                OpenCdmSession::Session(nullptr);
-            }
-        }
-
-    public:
-        inline OpenCdm::KeyStatus Status () const {
-            return (CDMState(_key));
-        }
-        inline const std::string& SessionId() const {
-            return(_sessionId);
-        }
-        void GetKeyMessage(std::string& challenge, uint8_t* licenseURL, uint16_t& urlLength) {
-
-            ASSERT (IsValid() == true);
-
-            _state.WaitState(SESSION_MESSAGE|SESSION_READY, WPEFramework::Core::infinite);
-
-            if ((_state & SESSION_MESSAGE) == SESSION_MESSAGE) {
-                challenge = _message;
-                if (urlLength > static_cast<int>(_URL.length())) {
-                    urlLength = static_cast<uint16_t>(_URL.length());
-                }
-                memcpy(licenseURL, _URL.c_str(), urlLength);
-                TRACE_L1("Returning a KeyMessage, Length: [%d,%d]", urlLength, static_cast<uint32_t>(challenge.length()));
-            }
-            else if ((_state & SESSION_READY) == SESSION_READY) {
-                challenge.clear();
-                *licenseURL = '\0';
-                urlLength = 0;
-                TRACE_L1("Returning a KeyMessage failed. %d", __LINE__);
-            }
-        }
-        int Load (std::string& response) { 
-           int ret = 1;
-
-           _state = static_cast<sessionState>(_state & (~(SESSION_UPDATE|SESSION_MESSAGE)));
-
-           response.clear();
-
-           if (OpenCdmSession::Load() == 0) {
-
-                _state.WaitState(SESSION_UPDATE, WPEFramework::Core::infinite);
-
-                if (_key == OCDM::ISession::Usable) {
-                    ret = 0;
-                }
-                else if (_state  == SESSION_MESSAGE) {
-                    ret = 0;
-                    response = "message:" + _message;
-                }
-            }
-
-            return ret;
-        }
-        OpenCdm::KeyStatus Update(const uint8_t* pbResponse, const uint16_t cbResponse, std::string& response) {
-
-            _state = static_cast<sessionState>(_state & (~(SESSION_UPDATE|SESSION_MESSAGE)));
-
-            OpenCdmSession::Update(pbResponse, cbResponse);
-
-            _state.WaitState(SESSION_UPDATE | SESSION_MESSAGE, WPEFramework::Core::infinite);
-            if ((_state & SESSION_MESSAGE) == SESSION_MESSAGE) {
-                response = "message:" + _message;
-            }
-
-            return CDMState(_key);
-        }
-        int Remove(std::string& response) {
-            int ret = 1;
-
-            _state =  static_cast<sessionState>(_state & (~(SESSION_UPDATE|SESSION_MESSAGE)));
-
-            if (OpenCdmSession::Remove() == 0) {
-
-                _state.WaitState(SESSION_UPDATE, WPEFramework::Core::infinite);
-
-                if (_key ==  OCDM::ISession::StatusPending) {
-                    ret = 0;
-                }
-                else if (_state  == SESSION_MESSAGE) {
-                    ret = 0;
-                    response = "message:" + _message;
-                }
-            }
-
-            return (ret);
-        }
-
-   private:
-        // Event fired when a key message is successfully created.
-        void OnKeyMessage(const std::string& keyMessage, const std::string& URL) {
-            _message = keyMessage;
-            _URL = URL;
-            TRACE_L1("Received URL: [%s]", _URL.c_str());
-            _state = static_cast<sessionState>(_state | SESSION_MESSAGE | SESSION_UPDATE);
-        }
-        // Event fired when MediaKeySession has found a usable key.
-        void OnKeyReady() {
-            _state = static_cast<sessionState>(_state | SESSION_READY | SESSION_UPDATE);
-        }
-        // Event fired when MediaKeySession encounters an error.
-        void OnKeyError(const int16_t error, const OCDM::OCDM_RESULT sysError, const std::string& errorMessage) {
-            _error = errorMessage;
-            _state = static_cast<sessionState>(_state | SESSION_ERROR | SESSION_UPDATE);
-        }
-        // Event fired on key status update
-        void OnKeyStatusUpdate(const OCDM::ISession::KeyStatus status) {
-            _key = status;
-
-            _state = static_cast<sessionState>(_state | SESSION_READY | SESSION_UPDATE);
-        }
-=======
 /* static */ OpenCDMAccessor* OpenCDMAccessor::_singleton = nullptr;
->>>>>>> dcd0d481
 
 namespace media {
 
