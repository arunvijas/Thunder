--- conflicted
+++ resolved
@@ -56,7 +56,40 @@
 
 #include <stdint.h>
 #include <string.h>
-<<<<<<< HEAD
+
+#include <stdio.h>
+#include <list>
+
+#ifdef _MSVC_LANG
+#undef EXTERNAL
+#ifdef OCDM_EXPORTS
+#define EXTERNAL __declspec(dllexport)
+#else
+#define EXTERNAL __declspec(dllimport)
+#pragma comment(lib, "ocdm.lib")
+#endif
+
+/**
+ * Sometimes the compiler would like to be smart, if we do not reference
+ * anything here
+ * and you enable the rightflags, the linker drops the dependency. Than
+ * Proxy/Stubs do
+ * not get loaded, so lets make the instantiation of the ProxyStubs explicit !!!
+ */
+extern "C" {
+EXTERNAL void ForceLinkingOfOpenCDM();
+}
+
+#else
+#define EXTERNAL
+#endif
+
+#ifdef __cplusplus
+extern "C" {
+#endif
+
+#define SESSION_ID_LEN 16
+#define MAX_NUM_SECURE_STOPS 8
 
 /**
  * Represents an OCDM system
@@ -88,71 +121,7 @@
     InternalError,
     HWError
 } KeyStatus;
-=======
-#include <stdio.h>
-#include <list>
->>>>>>> d44c2840
-
-#ifdef _MSVC_LANG
-#undef EXTERNAL
-#ifdef OCDM_EXPORTS
-#define EXTERNAL __declspec(dllexport)
-#else
-#define EXTERNAL __declspec(dllimport)
-#pragma comment(lib, "ocdm.lib")
-#endif
-
-/**
- * Sometimes the compiler would like to be smart, if we do not reference
- * anything here
- * and you enable the rightflags, the linker drops the dependency. Than
- * Proxy/Stubs do
- * not get loaded, so lets make the instantiation of the ProxyStubs explicit !!!
- */
-extern "C" {
-EXTERNAL void ForceLinkingOfOpenCDM();
-}
-
-#else
-#define EXTERNAL
-#endif
-
-#ifdef __cplusplus
-extern "C" {
-#endif
-
-#define SESSION_ID_LEN 16
-#define MAX_NUM_SECURE_STOPS 8
-
-/**
- * Represents an OCDM system
- */
-struct OpenCDMSystem;
-
-/**
- * Represents a OpenCDM session, use this one to decrypt.
- */
-struct OpenCDMSession;
-
-typedef enum {
-    Temporary = 0,
-    PersistentUsageRecord,
-    PersistentLicense
-} LicenseType;
-
-/**
- * Key status.
- */
-typedef enum {
-    Usable = 0,
-    Expired,
-    Released,
-    OutputRestricted,
-    OutputDownscaled,
-    StatusPending,
-    InternalError
-} KeyStatus;
-
+  
 /**
  * OpenCDM error code. Zero always means success.
  */
