--- conflicted
+++ resolved
@@ -1054,11 +1054,7 @@
             if schema:
                 schemas.append(schema)
     else:
-<<<<<<< HEAD
-        trace.Warn("No interfaces found")
-=======
         trace.Log("No interfaces found")
->>>>>>> 56f5b001
 
     return schemas
 
@@ -1577,11 +1573,7 @@
     emit.Line()
     if "info" in root.schema and "namespace" in root.schema["info"]:
         emit.Unindent()
-<<<<<<< HEAD
-        emit.Line("// namespace %s" % root.schema["info"]["namespace"])
-=======
         emit.Line("} // namespace %s" % root.schema["info"]["namespace"])
->>>>>>> 56f5b001
         emit.Line()
     emit.Unindent()
     emit.Line("} // namespace %s" % "Exchange")
